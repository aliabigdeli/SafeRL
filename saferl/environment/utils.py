import io
import os

import yaml
import jsonlines
import numpy as np
import json

from saferl.environment.models.geometry import BaseGeometry, RelativeGeometry


def numpy_to_matlab_txt(mat, name=None, output_stream=None):
    ret_str = False
    if output_stream is None:
        output_stream = io.StringIO
        ret_str = True

    if name:
        output_stream.write('{} = '.format(name))

    output_stream.write('[\n')
    np.savetxt(output_stream, mat, delimiter=',', newline=';\n')
    output_stream.write('];\n')

    if ret_str:
        return output_stream.getvalue()
    else:
        return output_stream


<<<<<<< HEAD
def initializer_from_config(ref_obj, config, default_initializer):
    init_config = config["init"] if "init" in config.keys() else None
    initializer = config["initializer"] if "initializer" in config.keys() else default_initializer
    return initializer(ref_obj, init_config)


def get_ref_objs(env_objs, config):
    if "ref" in config.keys():
        config["ref"] = env_objs[config["ref"]]
    return config


def setup_env_objs_from_config(config, default_initializer):
=======
def setup_env_objs_from_config(agent_name, env_objs_config):
>>>>>>> 4a1dd3d2
    env_objs = {}
    agent = None
    initializers = []

<<<<<<< HEAD
    agent_name = config["agent"]

    for obj_config in config["env_objs"]:
        # Get config values
        name = obj_config["name"]
        cls = obj_config["class"]
        cfg = obj_config["config"]

        # Populate ref obj in config if it exists
        cfg = get_ref_objs(env_objs, cfg)

        # Instantiate object
        obj = cls(**{k: v for k, v in cfg.items() if k != "initializer"})
=======
    for obj_config in env_objs_config:
        name = obj_config["name"]
        cls = obj_config["class"]
        if issubclass(cls, BaseGeometry) or issubclass(cls, RelativeGeometry):
            if issubclass(cls, RelativeGeometry):
                ref_name = obj_config["config"]["ref"]
                obj_config["config"]["ref"] = env_objs[ref_name]
            obj = geo_from_config(cls, config=obj_config["config"])
        else:
            obj = cls(obj_config["config"])
>>>>>>> 4a1dd3d2
        env_objs[name] = obj
        if name == agent_name:
            agent = obj

        # Create object initializer
        initializers.append(initializer_from_config(obj, cfg, default_initializer))

    return agent, env_objs, initializers


class YAMLParser:

    COMMAND_CHAR = '!'

    def __init__(self, yaml_file, lookup):
        self.commands = {
            "file": self.file_command
        }
        self.yaml_path = os.path.abspath(yaml_file)
        self.working_dir = os.path.dirname(self.yaml_path)
        self.lookup = lookup

    def parse_env(self):
        with open(self.yaml_path, 'r') as f:
            config = yaml.load(f)
        assert "env" in config.keys(), "environment config missing required field: env"
        assert "env_config" in config.keys(), "environment config missing required field: env_config"
        env_str = config["env"]
        env_config = config["env_config"]
        env = self.lookup[env_str]
        env_config = self.process_yaml_items(env_config)
        return env, env_config

    def process_yaml_items(self, target):
        if isinstance(target, dict):
            for k, v in target.items():
                target[k] = self.process_yaml_items(v)
        elif isinstance(target, str):
            target = self.process_str(target)
        elif isinstance(target, list):
            # Remove redundant dimensions
            # if len(target) == 1 and isinstance(target[0], list):
            #     target = target[0]
            target = [self.process_yaml_items(i) for i in target]
        return target

    def process_str(self, input_str):
        if input_str[0] == "!":
            command, value = input_str[1:].split(":", 1)
            value = self.commands[command](value)
        elif input_str in self.lookup.keys():
            value = self.lookup[input_str]
        else:
            value = input_str
        return value

    def file_command(self, value):
        path = os.path.abspath(os.path.join(self.working_dir, value))
        old_working_dir = self.working_dir
        self.working_dir = os.path.dirname(path)
        with open(path, 'r') as f:
            contents = yaml.load(f)
        target = self.process_yaml_items(contents)
        self.working_dir = old_working_dir
        return target


def log_to_jsonlines(contents, output_dir, jsonline_filename):
    """
    A helper function to handle writing to a file in JSONlines format.

    Parameters
    ----------
    contents : dict
        The JSON-friendly contents to be appended to the file
    output_dir : str
        The path to the parent directory containing the JSONlines file.
    jsonline_filename : str
        The name of the JSONlines formatted file to append given contents to.
    """
    os.makedirs(output_dir, exist_ok=True)
    with jsonlines.open(output_dir + jsonline_filename, mode='a') as writer:
        writer.write(contents)


def jsonify(map):
    """
    A function to convert non-JSON serializable objects (numpy arrays and data types) within a dictionary to JSON
    friendly data types.

    Parameters
    ----------
    map : dict
        The dictionary which may or may not contain non-JSON serializable values

    Returns
    -------
    map : dict
        The same dictionary passed in from parameters, but with converted values
    """

    for key in map.keys():
        # iterate through dictionary, converting objects as needed
        suspicious_object = map[key]
        is_json_ready = is_jsonable(suspicious_object)

        if is_json_ready is True:
            # move along sir
            continue
        elif is_json_ready == TypeError:
            if type(suspicious_object) is dict:
                # recurse if we find sub-dictionaries
                map[key] = jsonify(suspicious_object)
            if type(suspicious_object) is np.ndarray:
                # handle numpy array conversion
                map[key] = suspicious_object.tolist()
            elif type(suspicious_object) is np.bool_:
                # handle numpy bool conversion
                map[key] = bool(suspicious_object)
            elif type(suspicious_object) is np.int64:
                # handle int64 conversion
                map[key] = int(suspicious_object)

        elif is_json_ready == OverflowError:
            raise OverflowError
        elif is_json_ready == ValueError:
            raise ValueError

    return map


def is_jsonable(object):
    """
    A helper function to determine whether or not an object is JSON serializable.

    Parameters
    ----------
    object
        The object in question

    Returns
    -------
    bool or Error
        True if object is JSON serializable, otherwise the specific error encountered
    """
    try:
        json.dumps(object)
        return True
    except TypeError:
        return TypeError
    except OverflowError:
        return OverflowError
    except ValueError:
        return ValueError<|MERGE_RESOLUTION|>--- conflicted
+++ resolved
@@ -6,7 +6,7 @@
 import numpy as np
 import json
 
-from saferl.environment.models.geometry import BaseGeometry, RelativeGeometry
+from saferl.environment.models.geometry import BaseGeometry, RelativeGeometry, geo_from_config
 
 
 def numpy_to_matlab_txt(mat, name=None, output_stream=None):
@@ -28,42 +28,10 @@
         return output_stream
 
 
-<<<<<<< HEAD
-def initializer_from_config(ref_obj, config, default_initializer):
-    init_config = config["init"] if "init" in config.keys() else None
-    initializer = config["initializer"] if "initializer" in config.keys() else default_initializer
-    return initializer(ref_obj, init_config)
-
-
-def get_ref_objs(env_objs, config):
-    if "ref" in config.keys():
-        config["ref"] = env_objs[config["ref"]]
-    return config
-
-
-def setup_env_objs_from_config(config, default_initializer):
-=======
 def setup_env_objs_from_config(agent_name, env_objs_config):
->>>>>>> 4a1dd3d2
     env_objs = {}
     agent = None
-    initializers = []
 
-<<<<<<< HEAD
-    agent_name = config["agent"]
-
-    for obj_config in config["env_objs"]:
-        # Get config values
-        name = obj_config["name"]
-        cls = obj_config["class"]
-        cfg = obj_config["config"]
-
-        # Populate ref obj in config if it exists
-        cfg = get_ref_objs(env_objs, cfg)
-
-        # Instantiate object
-        obj = cls(**{k: v for k, v in cfg.items() if k != "initializer"})
-=======
     for obj_config in env_objs_config:
         name = obj_config["name"]
         cls = obj_config["class"]
@@ -74,15 +42,11 @@
             obj = geo_from_config(cls, config=obj_config["config"])
         else:
             obj = cls(obj_config["config"])
->>>>>>> 4a1dd3d2
         env_objs[name] = obj
         if name == agent_name:
             agent = obj
 
-        # Create object initializer
-        initializers.append(initializer_from_config(obj, cfg, default_initializer))
-
-    return agent, env_objs, initializers
+    return agent, env_objs
 
 
 class YAMLParser:
