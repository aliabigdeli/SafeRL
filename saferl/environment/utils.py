import io
import os
import copy
import inspect

import yaml
import jsonlines
import numpy as np
import json


def numpy_to_matlab_txt(mat, name=None, output_stream=None):
    ret_str = False
    if output_stream is None:
        output_stream = io.StringIO
        ret_str = True

    if name:
        output_stream.write('{} = '.format(name))

    output_stream.write('[\n')
    np.savetxt(output_stream, mat, delimiter=',', newline=';\n')
    output_stream.write('];\n')

    if ret_str:
        return output_stream.getvalue()
    else:
        return output_stream


def initializer_from_config(ref_obj, config, default_initializer):
    init_config = config["init"] if "init" in config.keys() else None
    if init_config is not None and "initializer" in init_config.keys():
        initializer = init_config["initializer"]
    else:
        initializer = default_initializer
    return initializer(ref_obj, init_config)


def get_ref_objs(env_objs, config):
    if "ref" in config.keys():
        config["ref"] = env_objs[config["ref"]]
    return config


def setup_env_objs_from_config(config, default_initializer):
    safe_config = copy.deepcopy(config)
    env_objs = {}
    agent = None
    initializers = []

    agent_name = safe_config["agent"]

    for obj_config in safe_config["env_objs"]:
        # Get config values
        name = obj_config["name"]
        cls = obj_config["class"]
        cfg = obj_config["config"]

        # Populate ref obj in config if it exists
        cfg = get_ref_objs(env_objs, cfg)

        # Instantiate object
        if type(cls) is str:
            print()
        obj = cls(**{k: v for k, v in cfg.items() if k != "init"})
        env_objs[name] = obj
        if name == agent_name:
            agent = obj

        # Create object initializer
        initializers.append(initializer_from_config(obj, cfg, default_initializer))

    return agent, env_objs, initializers


def build_lookup(pkg, parent, checked_modules=None):
    checked_modules = set() if checked_modules is None else checked_modules
    modules = inspect.getmembers(pkg, inspect.ismodule)
<<<<<<< HEAD
    modules = [m for m in modules if str(m[1]) not in checked_modules and parent in str(m[1])]
    checked_modules = checked_modules.union(set([str(m[1]) for m in modules]))
=======
    modules = [m for m in modules if parent in m[1].__name__]
>>>>>>> fdb6b0f4
    classes = inspect.getmembers(pkg, inspect.isclass)
    classes = [c for c in classes if parent in c[1].__module__]
    local_lookup = {pkg.__name__ + "." + k: v for k, v in classes}
    for m in modules:
        m_lookup, checked_modules = build_lookup(m[1], parent=parent, checked_modules=checked_modules)
        local_lookup = {**local_lookup, **m_lookup}
    return local_lookup, checked_modules


class YAMLParser:

    COMMAND_CHAR = '!'

    def __init__(self, yaml_file, lookup):
        self.commands = {
            "file": self.file_command
        }
        self.yaml_path = os.path.abspath(yaml_file)
        self.working_dir = os.path.dirname(self.yaml_path)
        self.lookup = lookup

    def parse_env(self):
        with open(self.yaml_path, 'r') as f:
            config = yaml.load(f)
        assert "env" in config.keys(), "environment config missing required field: env"
        assert "env_config" in config.keys(), "environment config missing required field: env_config"
        env_str = config["env"]
        env_config = config["env_config"]
        env = self.lookup[env_str]
        env_config = self.process_yaml_items(env_config)
        return env, env_config

    def process_yaml_items(self, target):
        if isinstance(target, dict):
            for k, v in target.items():
                target[k] = self.process_yaml_items(v)
        elif isinstance(target, str):
            target = self.process_str(target)
        elif isinstance(target, list):
            # Remove redundant dimensions
            # if len(target) == 1 and isinstance(target[0], list):
            #     target = target[0]
            target = [self.process_yaml_items(i) for i in target]
        return target

    def process_str(self, input_str):
        if input_str[0] == "!":
            command, value = input_str[1:].split(":", 1)
            value = self.commands[command](value)
        elif input_str in self.lookup.keys():
            value = self.lookup[input_str]
        else:
            value = input_str
        return value

    def file_command(self, value):
        path = os.path.abspath(os.path.join(self.working_dir, value))
        old_working_dir = self.working_dir
        self.working_dir = os.path.dirname(path)
        with open(path, 'r') as f:
            contents = yaml.load(f)
        target = self.process_yaml_items(contents)
        self.working_dir = old_working_dir
        return target


def log_to_jsonlines(contents, output_dir, jsonline_filename):
    """
    A helper function to handle writing to a file in JSONlines format.

    Parameters
    ----------
    contents : dict
        The JSON-friendly contents to be appended to the file
    output_dir : str
        The path to the parent directory containing the JSONlines file.
    jsonline_filename : str
        The name of the JSONlines formatted file to append given contents to.
    """
    os.makedirs(output_dir, exist_ok=True)
    with jsonlines.open(output_dir + jsonline_filename, mode='a') as writer:
        writer.write(contents)


def jsonify(map):
    """
    A function to convert non-JSON serializable objects (numpy arrays and data types) within a dictionary to JSON
    friendly data types.

    Parameters
    ----------
    map : dict
        The dictionary which may or may not contain non-JSON serializable values

    Returns
    -------
    map : dict
        The same dictionary passed in from parameters, but with converted values
    """

    for key in map.keys():
        # iterate through dictionary, converting objects as needed
        suspicious_object = map[key]
        is_json_ready = is_jsonable(suspicious_object)

        if is_json_ready is True:
            # move along sir
            continue
        elif is_json_ready == TypeError:
            if type(suspicious_object) is dict:
                # recurse if we find sub-dictionaries
                map[key] = jsonify(suspicious_object)
            if type(suspicious_object) is np.ndarray:
                # handle numpy array conversion
                map[key] = suspicious_object.tolist()
            elif type(suspicious_object) is np.bool_:
                # handle numpy bool conversion
                map[key] = bool(suspicious_object)
            elif type(suspicious_object) is np.int64:
                # handle int64 conversion
                map[key] = int(suspicious_object)

        elif is_json_ready == OverflowError:
            raise OverflowError
        elif is_json_ready == ValueError:
            raise ValueError

    return map


def is_jsonable(object):
    """
    A helper function to determine whether or not an object is JSON serializable.

    Parameters
    ----------
    object
        The object in question

    Returns
    -------
    bool or Error
        True if object is JSON serializable, otherwise the specific error encountered
    """
    try:
        json.dumps(object)
        return True
    except TypeError:
        return TypeError
    except OverflowError:
        return OverflowError
    except ValueError:
        return ValueError<|MERGE_RESOLUTION|>--- conflicted
+++ resolved
@@ -77,12 +77,9 @@
 def build_lookup(pkg, parent, checked_modules=None):
     checked_modules = set() if checked_modules is None else checked_modules
     modules = inspect.getmembers(pkg, inspect.ismodule)
-<<<<<<< HEAD
+    modules = [m for m in modules if parent in m[1].__name__]
     modules = [m for m in modules if str(m[1]) not in checked_modules and parent in str(m[1])]
     checked_modules = checked_modules.union(set([str(m[1]) for m in modules]))
-=======
-    modules = [m for m in modules if parent in m[1].__name__]
->>>>>>> fdb6b0f4
     classes = inspect.getmembers(pkg, inspect.isclass)
     classes = [c for c in classes if parent in c[1].__module__]
     local_lookup = {pkg.__name__ + "." + k: v for k, v in classes}
