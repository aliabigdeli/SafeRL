--- conflicted
+++ resolved
@@ -136,16 +136,9 @@
         step_num = episode.length
 
         # handle logging options
-<<<<<<< HEAD
         if worker_index <= self.num_logging_workers \
                 and self.worker_episode_numbers[episode_id] % self.episode_log_interval == 0 \
                 and step_num:
-
-=======
-        # self.episodes.add(episode_id)
-        if worker_index <= self.num_logging_workers and self.worker_episode_numbers[
-                episode_id] % self.episode_log_interval == 0 and step_num:
->>>>>>> b3677dc5
             state = {}
             if self.log_actions:
                 state["actions"] = episode.last_action_for('agent0').tolist()  # TODO: 'agent0' should not be hardcoded
@@ -155,11 +148,7 @@
                 # check if jsonable and convert if necessary
                 info = episode.last_info_for('agent0')
 
-<<<<<<< HEAD
                 if is_jsonable(info) == True:
-=======
-                if self.is_jsonable(info) is True:
->>>>>>> b3677dc5
                     state["info"] = info
                 else:
                     state["info"] = jsonify(info)
@@ -170,55 +159,4 @@
             state["time"] = time.time()
 
             # save environment state to file
-<<<<<<< HEAD
-            log_to_jsonlines(state, output_dir, worker_file)
-=======
-            self.log_to_file(state, output_dir, worker_file)
-
-    # Helper function to handle writing to file
-    def log_to_file(self, state, output_dir, jsonline_filename):
-        os.makedirs(output_dir, exist_ok=True)
-        with jsonlines.open(output_dir + jsonline_filename, mode='a') as writer:
-            writer.write(state)
-
-    # Method to convert non-JSON serializable objects (numpy arrays) to JSON friendly data types inside a dictionary
-    def jsonify(self, map):
-        # iterate through dictionary, converting objects as needed
-        for key in map.keys():
-            suspicious_object = map[key]
-            is_json_ready = self.is_jsonable(suspicious_object)
-
-            if is_json_ready is True:
-                # move along sir
-                continue
-            elif is_json_ready == TypeError:
-                # recurse if we find sub-dictionaries
-                if type(suspicious_object) is dict:
-                    map[key] = self.jsonify(suspicious_object)
-
-                # only known case is numpy array at the moment
-                if type(suspicious_object) is np.ndarray:
-                    map[key] = suspicious_object.tolist()
-                elif type(suspicious_object) is np.bool_:
-                    map[key] = bool(suspicious_object)
-
-            elif is_json_ready == OverflowError:
-                raise OverflowError
-            elif is_json_ready == ValueError:
-                raise ValueError
-
-        return map
-
-    # Method to determine whether or not an object is JSON serializable
-    # If not, returns the error
-    def is_jsonable(self, object):
-        try:
-            json.dumps(object)
-            return True
-        except TypeError:
-            return TypeError
-        except OverflowError:
-            return OverflowError
-        except ValueError:
-            return ValueError
->>>>>>> b3677dc5
+            log_to_jsonlines(state, output_dir, worker_file)