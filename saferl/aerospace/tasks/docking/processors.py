--- conflicted
+++ resolved
@@ -65,12 +65,7 @@
         super().reset(sim_state)
         self.previous_step_size = 0
 
-<<<<<<< HEAD
-    def _increment(self, env_objs, step_size, status):
-=======
-
-    def _increment(self, sim_state, step_size):
->>>>>>> f8af6577
+    def _increment(self, sim_state, step_size):
         # update state
         self.previous_step_size = step_size
 
