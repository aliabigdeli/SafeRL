import gym.spaces
import numpy as np

from saferl.aerospace.models.cwhspacecraft.platforms import CWHSpacecraft2d, CWHSpacecraft3d
from saferl.environment.tasks.processor import ObservationProcessor, RewardProcessor, StatusProcessor
from saferl.environment.models.geometry import distance

# --------------------- Observation Processors ------------------------


class DockingObservationProcessor(ObservationProcessor):
    def __init__(self, name=None, deputy=None, mode='2d', normalization=None, clip=None):
        super().__init__(name=name, normalization=normalization, clip=clip)

        # Initialize member variables from config
        self.mode = mode
        self.deputy = deputy

        low = np.finfo(np.float32).min
        high = np.finfo(np.float32).max

        if self.mode == '2d':
            self.observation_space = gym.spaces.Box(low=low, high=high, shape=(4,))
            self.norm_const = np.array([1000, 1000, 10, 10])
        elif self.mode == '3d':
            self.observation_space = gym.spaces.Box(low=low, high=high, shape=(6,))
            self.norm_const = np.array([1000, 1000, 1000, 10, 10, 10])
        else:
            raise ValueError("Invalid observation mode {}. Should be one of ".format(self.mode))

    def _process(self, sim_state):
        obs = sim_state.env_objs['deputy'].state.vector
        obs = obs / self.norm_const
        return obs


class DockingObservationProcessorOriented(ObservationProcessor):
    def __init__(self, name=None, deputy=None, mode='2d', normalization=None, clip=None):
        # Initialize member variables from config
        self.mode = mode
        self.deputy = deputy

        low = np.finfo(np.float32).min
        high = np.finfo(np.float32).max

        if self.mode == '2d':
            self.observation_space = gym.spaces.Box(low=low, high=high, shape=(7,))
            if normalization is None:
                normalization = [1000, 1000, np.pi, 100, 100, 0.4, 500]
        elif self.mode == '3d':
            raise NotImplementedError
        else:
            raise ValueError("Invalid observation mode {}. Should be one of ".format(self.mode))

        super().__init__(name=name, normalization=normalization, clip=clip)

    def _process(self, sim_state):
        obs = sim_state.env_objs['deputy'].state.vector

        # if self.config['mode'] == '2d':
        #     obs[2]

        return obs


# --------------------- Reward Processors ------------------------


class TimeRewardProcessor(RewardProcessor):
    def __init__(self, name=None, reward=None):
        super().__init__(name=name, reward=reward)

    def reset(self, sim_state):
        super().reset(sim_state)
        self.previous_step_size = 0

    def _increment(self, sim_state, step_size):
        # update state
        self.previous_step_size = step_size

    def _process(self, sim_state):
        step_reward = self.previous_step_size * self.reward
        return step_reward


class DistanceChangeRewardProcessor(RewardProcessor):
    def __init__(self, name=None, deputy=None, docking_region=None, reward=None):
        super().__init__(name=name, reward=reward)
        self.deputy = deputy
        self.docking_region = docking_region

    def reset(self, sim_state):
        super().reset(sim_state)
        self.cur_distance = distance(sim_state.env_objs[self.deputy], sim_state.env_objs[self.docking_region])
        self.prev_distance = distance(sim_state.env_objs[self.deputy], sim_state.env_objs[self.docking_region])

    def _increment(self, sim_state, step_size):
        self.prev_distance = self.cur_distance
        self.cur_distance = distance(sim_state.env_objs[self.deputy], sim_state.env_objs[self.docking_region])

    def _process(self, sim_state):
        dist_change = self.cur_distance - self.prev_distance
        step_reward = dist_change * self.reward
        return step_reward


class DistanceChangeZRewardProcessor(RewardProcessor):
    def __init__(self, name=None, deputy=None, docking_region=None, reward=None):
        super().__init__(name=name, reward=reward)
        self.deputy = deputy
        self.docking_region = docking_region

    def reset(self, sim_state):
        super().reset(sim_state)
        self.prev_z_distance = 0
        self.cur_z_distance = abs(sim_state.env_objs[self.deputy].z - sim_state.env_objs[self.docking_region].z)

    def _increment(self, sim_state, step_size):
        self.prev_z_distance = self.cur_z_distance
        self.cur_z_distance = abs(sim_state.env_objs[self.deputy].z - sim_state.env_objs[self.docking_region].z)

    def _process(self, sim_state):
        dist_z_change = self.cur_z_distance - self.prev_z_distance
        step_reward = dist_z_change * self.reward
        return step_reward


class ConditionalRewardProcessor(RewardProcessor):
    def __init__(self, name, reward, cond_status):
        self.cond_status = cond_status
        self.last_step_size = 0
        super().__init__(name, reward)

    def reset(self, sim_state):
        self.last_step_size = 0

    def _increment(self, sim_state, step_size):
        self.last_step_size = step_size

    def _process(self, sim_state):
        cond = sim_state.status[self.cond_status]

        if cond:
            return self.reward
        else:
            return 0


class ProportionalRewardProcessor(RewardProcessor):
    def __init__(self, name, scale, bias, proportion_status, cond_status=None, cond_status_invert=False):
        self.scale = scale
        self.bias = bias
        self.proportion_status = proportion_status
        self.cond_status = cond_status
        self.cond_status_invert = cond_status_invert
        self.last_step_size = 0
        super().__init__(name, reward=0)

    def reset(self, sim_state):
        self.last_step_size = 0

    def _increment(self, sim_state, step_size):
        self.last_step_size = step_size

    def _process(self, sim_state):
        proportion = sim_state.status[self.proportion_status]
        if self.cond_status is None:
            cond = False
        else:
            cond = sim_state.status[self.cond_status]
            if self.cond_status_invert:
                cond = not cond

        if cond:
            reward = self.scale * proportion + self.bias
        else:
            reward = 0

        return reward


class SuccessRewardProcessor(RewardProcessor):
    def __init__(self, name=None, success_status=None, reward=None):
        super().__init__(name=name, reward=reward)
        self.success_status = success_status

    def _increment(self, sim_state, step_size):
        # reward derived straight from status dict, therefore no state machine necessary
        pass

    def _process(self, sim_state):
        step_reward = 0
        if sim_state.status[self.success_status]:
            step_reward = self.reward
        return step_reward


class FailureRewardProcessor(RewardProcessor):
    def __init__(self, name=None, failure_status=None, reward=None):
        super().__init__(name=name, reward=reward)
        self.failure_status = failure_status

    def _increment(self, sim_state, step_size):
        # reward derived straight from status dict, therefore no state machine necessary
        pass

    def _process(self, sim_state):
        step_reward = 0
        if sim_state.status[self.failure_status]:
            step_reward = self.reward[sim_state.status[self.failure_status]]
        return step_reward


# --------------------- Status Processors ------------------------


class DockingDistanceStatusProcessor(StatusProcessor):
    def __init__(self, name=None, deputy=None, docking_region=None):
        super().__init__(name=name)
        self.docking_region = docking_region
        self.deputy = deputy

    def reset(self, sim_state):
        pass

    def _increment(self, sim_state, step_size):
        # status derived directly from simulation state. No state machine necessary
        pass

    def _process(self, sim_state):
        docking_distance = distance(sim_state.env_objs[self.deputy], sim_state.env_objs[self.docking_region])
        return docking_distance


class InDockingStatusProcessor(StatusProcessor):
    def __init__(self, name=None, deputy=None, docking_region=None):
        super().__init__(name=name)
        self.docking_region = docking_region
        self.deputy = deputy

    def reset(self, sim_state):
        pass

    def _increment(self, sim_state, step_size):
        # status derived directly from simulation state. No state machine necessary
        pass

    def _process(self, sim_state):
        in_docking = sim_state.env_objs[self.docking_region].contains(sim_state.env_objs[self.deputy])
        return in_docking


class DockingVelocityLimit(StatusProcessor):
    def __init__(self, name, target, dist_status, vel_threshold, threshold_dist, slope=2):
        self.target = target
        self.dist_status = dist_status
        self.vel_threshold = vel_threshold
        self.threshold_dist = threshold_dist
        self.slope = slope
        super().__init__(name)

    def reset(self, sim_state):
        pass

    def _increment(self, sim_state, step_size):
        pass

    def _process(self, sim_state):
        target_obj = sim_state.env_objs[self.target]
        dist = sim_state.status[self.dist_status]

        target_mean_motion = target_obj.dynamics.n

        vel_limit = self.vel_threshold

        if dist > self.threshold_dist:
            vel_limit += self.slope * target_mean_motion * (dist - self.threshold_dist)

        return vel_limit


class DockingVelocityLimitViolation(StatusProcessor):
    def __init__(self, name, target, ref, vel_limit_status, lower_bound=False):
        self.target = target
        self.ref = ref
        self.lower_bound = lower_bound
        self.vel_limit_status = vel_limit_status
        super().__init__(name)

    def reset(self, sim_state):
        pass

    def _increment(self, sim_state, step_size):
        pass

    def _process(self, sim_state):
        target_obj = sim_state.env_objs[self.target]
        ref_obj = sim_state.env_objs[self.ref]

        vel_limit = sim_state.status[self.vel_limit_status]

        rel_vel = target_obj.velocity - ref_obj.velocity
        rel_vel_mag = np.linalg.norm(rel_vel)

        violation = rel_vel_mag - vel_limit
        if self.lower_bound:
            violation *= -1

        return violation


class RelativeVelocityConstraint(StatusProcessor):
    def __init__(self, name, target, ref, vel_limit_status, lower_bound=False):
        self.target = target
        self.ref = ref
        self.lower_bound = lower_bound
        self.vel_limit_status = vel_limit_status
        super().__init__(name)

    def reset(self, sim_state):
        pass

    def _increment(self, sim_state, step_size):
        pass

    def _process(self, sim_state):
        target_obj = sim_state.env_objs[self.target]
        ref_obj = sim_state.env_objs[self.ref]

        vel_limit = sim_state.status[self.vel_limit_status]

        rel_vel = target_obj.velocity - ref_obj.velocity
        rel_vel_mag = np.linalg.norm(rel_vel)

        if self.lower_bound:
            return rel_vel_mag >= vel_limit
        else:
            return rel_vel_mag <= vel_limit


class SafetyConstraintsProcessor(StatusProcessor):
    def __init__(self, name, safety_constraint_statuses):
        self.safety_constraint_statuses = safety_constraint_statuses
        super().__init__(name)

    def reset(self, sim_state):
        pass

    def _increment(self, sim_state, step_size):
        # status derived directly from simulation state. No state machine necessary
        pass

    def _process(self, sim_state):
        in_docking = sim_state.env_objs[self.docking_region].contains(sim_state.env_objs[self.deputy])
        return in_docking
<<<<<<< HEAD
=======


class DockingThrustDeltaVStatusProcessor(StatusProcessor):
    def __init__(self, name, target):
        super().__init__(name=name)
        self.target = target
        self.step_delta_v = 0

    def reset(self, sim_state):
        self.step_delta_v = 0

    def _increment(self, sim_state, step_size):
        # status derived directly from simulation state. No state machine necessary
        target_platform = sim_state.env_objs[self.target]
        assert isinstance(target_platform, CWHSpacecraft2d) or isinstance(target_platform, CWHSpacecraft3d)
        control_vec = target_platform.control_cur
        mass = target_platform.dynamics.m

        self.step_delta_v = np.sum(np.abs(control_vec)) / mass * step_size

    def _process(self, sim_state):
        return self.step_delta_v


class AccumulatorStatusProcessor(StatusProcessor):
    def __init__(self, name, status):
        super().__init__(name=name)
        self.status = status
        self.total = 0

    def reset(self, sim_state):
        self.total = 0

    def _increment(self, sim_state, step_size):
        # status derived directly from simulation state. No state machine necessary
        self.total += sim_state.status[self.status]

    def _process(self, sim_state):
        return self.total
>>>>>>> 8bcb7365


class FailureStatusProcessor(StatusProcessor):
    def __init__(self,
                 name,
                 docking_distance,
                 max_goal_distance,
                 in_docking_status,
                 max_vel_constraint_status,
                 timeout):
        super().__init__(name=name)
        self.timeout = timeout
        self.docking_distance = docking_distance
        self.max_goal_distance = max_goal_distance
        self.in_docking_status = in_docking_status
        self.max_vel_constraint_status = max_vel_constraint_status

    def reset(self, sim_state):
        self.time_elapsed = 0

    def _increment(self, sim_state, step_size):
        # increment internal state
        self.time_elapsed += step_size

    def _process(self, sim_state):
        # process state and return status
        if self.time_elapsed > self.timeout:
            failure = 'timeout'
        elif sim_state.status[self.docking_distance] >= self.max_goal_distance:
            failure = 'distance'
        elif sim_state.status[self.in_docking_status] and (not sim_state.status[self.max_vel_constraint_status]):
            failure = 'crash'
        else:
            failure = False
        return failure


class SuccessStatusProcessor(StatusProcessor):
    def __init__(self, name, in_docking_status, max_vel_constraint_status):
        super().__init__(name=name)
        self.in_docking_status = in_docking_status
        self.max_vel_constraint_status = max_vel_constraint_status

    def reset(self, sim_state):
        pass

    def _increment(self, sim_state, step_size):
        # status derived directly from simulation state, therefore no state machine needed
        pass

    def _process(self, sim_state):
        # process stare and return status
        success = sim_state.status[self.in_docking_status] and sim_state.status[self.max_vel_constraint_status]
        return success<|MERGE_RESOLUTION|>--- conflicted
+++ resolved
@@ -125,60 +125,6 @@
         return step_reward
 
 
-class ConditionalRewardProcessor(RewardProcessor):
-    def __init__(self, name, reward, cond_status):
-        self.cond_status = cond_status
-        self.last_step_size = 0
-        super().__init__(name, reward)
-
-    def reset(self, sim_state):
-        self.last_step_size = 0
-
-    def _increment(self, sim_state, step_size):
-        self.last_step_size = step_size
-
-    def _process(self, sim_state):
-        cond = sim_state.status[self.cond_status]
-
-        if cond:
-            return self.reward
-        else:
-            return 0
-
-
-class ProportionalRewardProcessor(RewardProcessor):
-    def __init__(self, name, scale, bias, proportion_status, cond_status=None, cond_status_invert=False):
-        self.scale = scale
-        self.bias = bias
-        self.proportion_status = proportion_status
-        self.cond_status = cond_status
-        self.cond_status_invert = cond_status_invert
-        self.last_step_size = 0
-        super().__init__(name, reward=0)
-
-    def reset(self, sim_state):
-        self.last_step_size = 0
-
-    def _increment(self, sim_state, step_size):
-        self.last_step_size = step_size
-
-    def _process(self, sim_state):
-        proportion = sim_state.status[self.proportion_status]
-        if self.cond_status is None:
-            cond = False
-        else:
-            cond = sim_state.status[self.cond_status]
-            if self.cond_status_invert:
-                cond = not cond
-
-        if cond:
-            reward = self.scale * proportion + self.bias
-        else:
-            reward = 0
-
-        return reward
-
-
 class SuccessRewardProcessor(RewardProcessor):
     def __init__(self, name=None, success_status=None, reward=None):
         super().__init__(name=name, reward=reward)
@@ -353,8 +299,6 @@
     def _process(self, sim_state):
         in_docking = sim_state.env_objs[self.docking_region].contains(sim_state.env_objs[self.deputy])
         return in_docking
-<<<<<<< HEAD
-=======
 
 
 class DockingThrustDeltaVStatusProcessor(StatusProcessor):
@@ -394,7 +338,6 @@
 
     def _process(self, sim_state):
         return self.total
->>>>>>> 8bcb7365
 
 
 class FailureStatusProcessor(StatusProcessor):
