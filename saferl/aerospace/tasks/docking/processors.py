import gym.spaces
import numpy as np
<<<<<<< HEAD
=======

from saferl.aerospace.models.cwhspacecraft.platforms import CWHSpacecraft2d, CWHSpacecraft3d
>>>>>>> 80678fbf
from saferl.environment.tasks.processor import ObservationProcessor, RewardProcessor, StatusProcessor
from saferl.environment.models.geometry import distance

# --------------------- Observation Processors ------------------------


class DockingObservationProcessor(ObservationProcessor):
    def __init__(self, name=None, deputy=None, mode='2d', normalization=None, clip=None, post_processors=None):
        super().__init__(name=name, normalization=normalization, clip=clip, post_processors=post_processors)
        # Initialize member variables from config

        # 2d or 3d
        self.mode = mode
        # not platform ref, string for name of deputy
        self.deputy = deputy


        low = np.finfo(np.float32).min
        high = np.finfo(np.float32).max

        if self.mode == '2d':
            self.observation_space = gym.spaces.Box(low=low, high=high, shape=(4,))
            self.norm_const = np.array([1000, 1000, 10, 10])
        elif self.mode == '3d':
            self.observation_space = gym.spaces.Box(low=low, high=high, shape=(6,))
            self.norm_const = np.array([1000, 1000, 1000, 10, 10, 10])
        else:
            raise ValueError("Invalid observation mode {}. Should be one of ".format(self.mode))

    def _process(self, sim_state):
<<<<<<< HEAD
        obs = sim_state.env_objs[self.deputy].state.vector
=======
        obs = sim_state.env_objs['deputy'].state.vector
        obs = obs / self.norm_const
>>>>>>> 80678fbf
        return obs


class DockingObservationProcessorOriented(ObservationProcessor):
    def __init__(self, name=None, deputy=None, mode='2d', normalization=None, clip=None, post_processors=None):
        # Invoke parent's constructor
        super().__init__(name=name, normalization=normalization, clip=clip, post_processors=post_processors)

        # Initialize member variables from config
        self.mode = mode
        self.deputy = deputy

        low = np.finfo(np.float32).min
        high = np.finfo(np.float32).max

        if self.mode == '2d':
            self.observation_space = gym.spaces.Box(low=low, high=high, shape=(7,))
            if not self.has_normalization:
                # if no custom normalization defined
                self._add_normalization([1000, 1000, np.pi, 100, 100, 0.4, 500])
        elif self.mode == '3d':
            raise NotImplementedError
        else:
            raise ValueError("Invalid observation mode {}. Should be one of ".format(self.mode))

    def _process(self, sim_state):
        obs = sim_state.env_objs[self.deputy].state.vector

        # if self.config['mode'] == '2d':
        #     obs[2]

        return obs


# --------------------- Reward Processors ------------------------


class TimeRewardProcessor(RewardProcessor):
    def __init__(self, name=None, reward=None):
        super().__init__(name=name, reward=reward)

    def reset(self, sim_state):
        super().reset(sim_state)
        self.previous_step_size = 0

    def _increment(self, sim_state, step_size):
        # update state
        self.previous_step_size = step_size

    def _process(self, sim_state):
        step_reward = self.previous_step_size * self.reward
        return step_reward


class DistanceChangeRewardProcessor(RewardProcessor):
    def __init__(self, name=None, deputy=None, docking_region=None, reward=None):
        super().__init__(name=name, reward=reward)
        self.deputy = deputy
        self.docking_region = docking_region

    def reset(self, sim_state):
        super().reset(sim_state)
        self.cur_distance = distance(sim_state.env_objs[self.deputy], sim_state.env_objs[self.docking_region])
        self.prev_distance = distance(sim_state.env_objs[self.deputy], sim_state.env_objs[self.docking_region])

    def _increment(self, sim_state, step_size):
        self.prev_distance = self.cur_distance
        self.cur_distance = distance(sim_state.env_objs[self.deputy], sim_state.env_objs[self.docking_region])

    def _process(self, sim_state):
        dist_change = self.cur_distance - self.prev_distance
        step_reward = dist_change * self.reward
        return step_reward


class DistanceChangeZRewardProcessor(RewardProcessor):
    def __init__(self, name=None, deputy=None, docking_region=None, reward=None):
        super().__init__(name=name, reward=reward)
        self.deputy = deputy
        self.docking_region = docking_region

    def reset(self, sim_state):
        super().reset(sim_state)
        self.prev_z_distance = 0
        self.cur_z_distance = abs(sim_state.env_objs[self.deputy].z - sim_state.env_objs[self.docking_region].z)

    def _increment(self, sim_state, step_size):
        self.prev_z_distance = self.cur_z_distance
        self.cur_z_distance = abs(sim_state.env_objs[self.deputy].z - sim_state.env_objs[self.docking_region].z)

    def _process(self, sim_state):
        dist_z_change = self.cur_z_distance - self.prev_z_distance
        step_reward = dist_z_change * self.reward
        return step_reward


class SuccessRewardProcessor(RewardProcessor):
    def __init__(self, name=None, success_status=None, reward=None):
        super().__init__(name=name, reward=reward)
        self.success_status = success_status

    def _increment(self, sim_state, step_size):
        # reward derived straight from status dict, therefore no state machine necessary
        pass

    def _process(self, sim_state):
        step_reward = 0
        if sim_state.status[self.success_status]:
            step_reward = self.reward
        return step_reward


class FailureRewardProcessor(RewardProcessor):
    def __init__(self, name=None, failure_status=None, reward=None):
        super().__init__(name=name, reward=reward)
        self.failure_status = failure_status

    def _increment(self, sim_state, step_size):
        # reward derived straight from status dict, therefore no state machine necessary
        pass

    def _process(self, sim_state):
        step_reward = 0
        if sim_state.status[self.failure_status]:
            step_reward = self.reward[sim_state.status[self.failure_status]]
        return step_reward


# --------------------- Status Processors ------------------------


class DockingDistanceStatusProcessor(StatusProcessor):
    def __init__(self, name=None, deputy=None, docking_region=None):
        super().__init__(name=name)
        self.docking_region = docking_region
        self.deputy = deputy

    def reset(self, sim_state):
        pass

    def _increment(self, sim_state, step_size):
        # status derived directly from simulation state. No state machine necessary
        pass

    def _process(self, sim_state):
        docking_distance = distance(sim_state.env_objs[self.deputy], sim_state.env_objs[self.docking_region])
        return docking_distance


class InDockingStatusProcessor(StatusProcessor):
    def __init__(self, name=None, deputy=None, docking_region=None):
        super().__init__(name=name)
        self.docking_region = docking_region
        self.deputy = deputy

    def reset(self, sim_state):
        pass

    def _increment(self, sim_state, step_size):
        # status derived directly from simulation state. No state machine necessary
        pass

    def _process(self, sim_state):
        in_docking = sim_state.env_objs[self.docking_region].contains(sim_state.env_objs[self.deputy])
        return in_docking


class DockingVelocityLimit(StatusProcessor):
    def __init__(self, name, target, dist_status, vel_threshold, threshold_dist, slope=2):
        self.target = target
        self.dist_status = dist_status
        self.vel_threshold = vel_threshold
        self.threshold_dist = threshold_dist
        self.slope = slope
        super().__init__(name)

    def reset(self, sim_state):
        pass

    def _increment(self, sim_state, step_size):
        pass

    def _process(self, sim_state):
        target_obj = sim_state.env_objs[self.target]
        dist = sim_state.status[self.dist_status]

        target_mean_motion = target_obj.dynamics.n

        vel_limit = self.vel_threshold

        if dist > self.threshold_dist:
            vel_limit += self.slope * target_mean_motion * (dist - self.threshold_dist)

        return vel_limit


class DockingVelocityLimitViolation(StatusProcessor):
    def __init__(self, name, target, ref, vel_limit_status, lower_bound=False):
        self.target = target
        self.ref = ref
        self.lower_bound = lower_bound
        self.vel_limit_status = vel_limit_status
        super().__init__(name)

    def reset(self, sim_state):
        pass

    def _increment(self, sim_state, step_size):
        pass

    def _process(self, sim_state):
        target_obj = sim_state.env_objs[self.target]
        ref_obj = sim_state.env_objs[self.ref]

        vel_limit = sim_state.status[self.vel_limit_status]

        rel_vel = target_obj.velocity - ref_obj.velocity
        rel_vel_mag = np.linalg.norm(rel_vel)

        violation = rel_vel_mag - vel_limit
        if self.lower_bound:
            violation *= -1

        return violation


class RelativeVelocityConstraint(StatusProcessor):
    def __init__(self, name, target, ref, vel_limit_status, lower_bound=False):
        self.target = target
        self.ref = ref
        self.lower_bound = lower_bound
        self.vel_limit_status = vel_limit_status
        super().__init__(name)

    def reset(self, sim_state):
        pass

    def _increment(self, sim_state, step_size):
        pass

    def _process(self, sim_state):
        target_obj = sim_state.env_objs[self.target]
        ref_obj = sim_state.env_objs[self.ref]

        vel_limit = sim_state.status[self.vel_limit_status]

        rel_vel = target_obj.velocity - ref_obj.velocity
        rel_vel_mag = np.linalg.norm(rel_vel)

        if self.lower_bound:
            return rel_vel_mag >= vel_limit
        else:
            return rel_vel_mag <= vel_limit


class SafetyConstraintsProcessor(StatusProcessor):
    def __init__(self, name, safety_constraint_statuses):
        self.safety_constraint_statuses = safety_constraint_statuses
        super().__init__(name)

    def reset(self, sim_state):
        pass

    def _increment(self, sim_state, step_size):
        # status derived directly from simulation state. No state machine necessary
        pass

    def _process(self, sim_state):
        in_docking = sim_state.env_objs[self.docking_region].contains(sim_state.env_objs[self.deputy])
        return in_docking


class DockingThrustDeltaVStatusProcessor(StatusProcessor):
    def __init__(self, name, target):
        super().__init__(name=name)
        self.target = target
        self.step_delta_v = 0

    def reset(self, sim_state):
        self.step_delta_v = 0

    def _increment(self, sim_state, step_size):
        # status derived directly from simulation state. No state machine necessary
        target_platform = sim_state.env_objs[self.target]
        assert isinstance(target_platform, CWHSpacecraft2d) or isinstance(target_platform, CWHSpacecraft3d)
        control_vec = target_platform.current_control
        mass = target_platform.dynamics.m

        self.step_delta_v = np.sum(np.abs(control_vec)) / mass * step_size

    def _process(self, sim_state):
        return self.step_delta_v


class AccumulatorStatusProcessor(StatusProcessor):
    def __init__(self, name, status):
        super().__init__(name=name)
        self.status = status
        self.total = 0

    def reset(self, sim_state):
        self.total = 0

    def _increment(self, sim_state, step_size):
        # status derived directly from simulation state. No state machine necessary
        self.total += sim_state.status[self.status]

    def _process(self, sim_state):
        return self.total


class FailureStatusProcessor(StatusProcessor):
    def __init__(self,
                 name,
                 docking_distance,
                 max_goal_distance,
                 in_docking_status,
                 max_vel_constraint_status,
                 timeout):
        super().__init__(name=name)
        self.timeout = timeout
        self.docking_distance = docking_distance
        self.max_goal_distance = max_goal_distance
        self.in_docking_status = in_docking_status
        self.max_vel_constraint_status = max_vel_constraint_status

    def reset(self, sim_state):
        self.time_elapsed = 0

    def _increment(self, sim_state, step_size):
        # increment internal state
        self.time_elapsed += step_size

    def _process(self, sim_state):
        # process state and return status
        if self.time_elapsed > self.timeout:
            failure = 'timeout'
        elif sim_state.status[self.docking_distance] >= self.max_goal_distance:
            failure = 'distance'
        elif sim_state.status[self.in_docking_status] and (not sim_state.status[self.max_vel_constraint_status]):
            failure = 'crash'
        else:
            failure = False
        return failure


class SuccessStatusProcessor(StatusProcessor):
    def __init__(self, name, in_docking_status, max_vel_constraint_status):
        super().__init__(name=name)
        self.in_docking_status = in_docking_status
        self.max_vel_constraint_status = max_vel_constraint_status

    def reset(self, sim_state):
        pass

    def _increment(self, sim_state, step_size):
        # status derived directly from simulation state, therefore no state machine needed
        pass

    def _process(self, sim_state):
        # process stare and return status
        success = sim_state.status[self.in_docking_status] and sim_state.status[self.max_vel_constraint_status]
        return success<|MERGE_RESOLUTION|>--- conflicted
+++ resolved
@@ -1,10 +1,7 @@
 import gym.spaces
 import numpy as np
-<<<<<<< HEAD
-=======
 
 from saferl.aerospace.models.cwhspacecraft.platforms import CWHSpacecraft2d, CWHSpacecraft3d
->>>>>>> 80678fbf
 from saferl.environment.tasks.processor import ObservationProcessor, RewardProcessor, StatusProcessor
 from saferl.environment.models.geometry import distance
 
@@ -20,7 +17,6 @@
         self.mode = mode
         # not platform ref, string for name of deputy
         self.deputy = deputy
-
 
         low = np.finfo(np.float32).min
         high = np.finfo(np.float32).max
@@ -35,12 +31,8 @@
             raise ValueError("Invalid observation mode {}. Should be one of ".format(self.mode))
 
     def _process(self, sim_state):
-<<<<<<< HEAD
         obs = sim_state.env_objs[self.deputy].state.vector
-=======
-        obs = sim_state.env_objs['deputy'].state.vector
         obs = obs / self.norm_const
->>>>>>> 80678fbf
         return obs
 
 
