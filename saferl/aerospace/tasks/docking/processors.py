import gym.spaces
import numpy as np

from saferl.aerospace.models.cwhspacecraft.platforms import CWHSpacecraft2d, CWHSpacecraft3d
from saferl.environment.tasks.processor import ObservationProcessor, RewardProcessor, StatusProcessor
from saferl.environment.models.geometry import distance

# --------------------- Observation Processors ------------------------


class DockingObservationProcessor(ObservationProcessor):
    def __init__(self, name=None, deputy=None, mode='2d', normalization=None, clip=None, post_processors=None):
        # Initialize member variables from config
        # 2d or 3d
        self.mode = mode
        # not platform ref, string for name of deputy
        self.deputy = deputy

        # Invoke parent's constructor
        super().__init__(name=name, normalization=normalization, clip=clip, post_processors=post_processors)

        # add normalization + clipping
        if not self.has_normalization:
            if self.mode == '2d':
                self._add_normalization([1000, 1000, 10, 10])
            elif self.mode == '3d':
                self._add_normalization([1000, 1000, 1000, 10, 10, 10])

    def define_observation_space(self) -> gym.spaces.Box:
        low = np.finfo(np.float32).min
        high = np.finfo(np.float32).max

        if self.mode == '2d':
<<<<<<< HEAD
            observation_space = gym.spaces.Box(low=low, high=high, shape=(4,))
=======
            self.observation_space = gym.spaces.Box(low=low, high=high, shape=(6,))
            self.norm_const = np.array([100, 100, .5, .5, 1, 1])
>>>>>>> 78a7d6c7
        elif self.mode == '3d':
            observation_space = gym.spaces.Box(low=low, high=high, shape=(6,))
        else:
            raise ValueError("Invalid observation mode {}. Should be '2d' or '3d'.".format(self.mode))

        return observation_space

    def _process(self, sim_state):
<<<<<<< HEAD
        obs = sim_state.env_objs[self.deputy].state.vector
=======
        obs = np.copy(sim_state.env_objs[self.deputy].state.vector)
        obs = np.append(obs, np.linalg.norm(sim_state.env_objs[self.deputy].velocity))
        obs = np.append(obs, sim_state.status['max_vel_limit'])
        obs = obs / self.norm_const
>>>>>>> 78a7d6c7
        return obs


class DockingObservationProcessorOriented(ObservationProcessor):
    def __init__(self, name=None, deputy=None, mode='2d', normalization=None, clip=None, post_processors=None):
        # Initialize member variables from config
        self.mode = mode
        self.deputy = deputy

        # Invoke parent's constructor
        super().__init__(name=name, normalization=normalization, clip=clip, post_processors=post_processors)

        if not self.has_normalization:
            if self.mode == '2d':
                # if no custom normalization defined
                self._add_normalization([1000, 1000, np.pi, 100, 100, 0.4, 500])

    def define_observation_space(self) -> gym.spaces.Box:
        low = np.finfo(np.float32).min
        high = np.finfo(np.float32).max

        if self.mode == '2d':
            observation_space = gym.spaces.Box(low=low, high=high, shape=(7,))
        elif self.mode == '3d':
            raise NotImplementedError
        else:
            raise ValueError("Invalid observation mode {}. Should be '2d' or '3d'.".format(self.mode))

        return observation_space

    def _process(self, sim_state):
        obs = sim_state.env_objs[self.deputy].state.vector

        # if self.config['mode'] == '2d':
        #     obs[2]

        return obs


# --------------------- Reward Processors ------------------------


class TimeRewardProcessor(RewardProcessor):
    def __init__(self, name=None, reward=None):
        super().__init__(name=name, reward=reward)

    def reset(self, sim_state):
        super().reset(sim_state)
        self.previous_step_size = 0

    def _increment(self, sim_state, step_size):
        # update state
        self.previous_step_size = step_size

    def _process(self, sim_state):
        step_reward = self.previous_step_size * self.reward
        return step_reward


class DistanceChangeRewardProcessor(RewardProcessor):
    def __init__(self, name=None, deputy=None, docking_region=None, reward=None):
        super().__init__(name=name, reward=reward)
        self.deputy = deputy
        self.docking_region = docking_region

    def reset(self, sim_state):
        super().reset(sim_state)
        self.cur_distance = distance(sim_state.env_objs[self.deputy], sim_state.env_objs[self.docking_region])
        self.prev_distance = distance(sim_state.env_objs[self.deputy], sim_state.env_objs[self.docking_region])

    def _increment(self, sim_state, step_size):
        self.prev_distance = self.cur_distance
        self.cur_distance = distance(sim_state.env_objs[self.deputy], sim_state.env_objs[self.docking_region])

    def _process(self, sim_state):
        dist_change = self.cur_distance - self.prev_distance
        step_reward = dist_change * self.reward
        return step_reward


class DistanceChangeZRewardProcessor(RewardProcessor):
    def __init__(self, name=None, deputy=None, docking_region=None, reward=None):
        super().__init__(name=name, reward=reward)
        self.deputy = deputy
        self.docking_region = docking_region

    def reset(self, sim_state):
        super().reset(sim_state)
        self.prev_z_distance = 0
        self.cur_z_distance = abs(sim_state.env_objs[self.deputy].z - sim_state.env_objs[self.docking_region].z)

    def _increment(self, sim_state, step_size):
        self.prev_z_distance = self.cur_z_distance
        self.cur_z_distance = abs(sim_state.env_objs[self.deputy].z - sim_state.env_objs[self.docking_region].z)

    def _process(self, sim_state):
        dist_z_change = self.cur_z_distance - self.prev_z_distance
        step_reward = dist_z_change * self.reward
        return step_reward


class SuccessRewardProcessor(RewardProcessor):
    def __init__(self, name=None, success_status=None, reward=None):
        super().__init__(name=name, reward=reward)
        self.success_status = success_status

    def _increment(self, sim_state, step_size):
        # reward derived straight from status dict, therefore no state machine necessary
        pass

    def _process(self, sim_state):
        step_reward = 0
        if sim_state.status[self.success_status]:
            step_reward = self.reward
        return step_reward


class FailureRewardProcessor(RewardProcessor):
    def __init__(self, name=None, failure_status=None, reward=None):
        super().__init__(name=name, reward=reward)
        self.failure_status = failure_status

    def _increment(self, sim_state, step_size):
        # reward derived straight from status dict, therefore no state machine necessary
        pass

    def _process(self, sim_state):
        step_reward = 0
        if sim_state.status[self.failure_status]:
            step_reward = self.reward[sim_state.status[self.failure_status]]
        return step_reward


# --------------------- Status Processors ------------------------


class DockingDistanceStatusProcessor(StatusProcessor):
    def __init__(self, name=None, deputy=None, docking_region=None):
        super().__init__(name=name)
        self.docking_region = docking_region
        self.deputy = deputy

    def reset(self, sim_state):
        pass

    def _increment(self, sim_state, step_size):
        # status derived directly from simulation state. No state machine necessary
        pass

    def _process(self, sim_state):
        docking_distance = distance(sim_state.env_objs[self.deputy], sim_state.env_objs[self.docking_region])
        return docking_distance


class InDockingStatusProcessor(StatusProcessor):
    def __init__(self, name=None, deputy=None, docking_region=None):
        super().__init__(name=name)
        self.docking_region = docking_region
        self.deputy = deputy

    def reset(self, sim_state):
        pass

    def _increment(self, sim_state, step_size):
        # status derived directly from simulation state. No state machine necessary
        pass

    def _process(self, sim_state):
        in_docking = sim_state.env_objs[self.docking_region].contains(sim_state.env_objs[self.deputy])
        return in_docking


class DockingVelocityLimit(StatusProcessor):
    def __init__(self, name, target, dist_status, vel_threshold, threshold_dist, slope=2):
        self.target = target
        self.dist_status = dist_status
        self.vel_threshold = vel_threshold
        self.threshold_dist = threshold_dist
        self.slope = slope
        super().__init__(name)

    def reset(self, sim_state):
        pass

    def _increment(self, sim_state, step_size):
        pass

    def _process(self, sim_state):
        target_obj = sim_state.env_objs[self.target]
        dist = sim_state.status[self.dist_status]

        target_mean_motion = target_obj.dynamics.n

        vel_limit = self.vel_threshold

        if dist > self.threshold_dist:
            vel_limit += self.slope * target_mean_motion * (dist - self.threshold_dist)

        return vel_limit


class DockingVelocityLimitViolation(StatusProcessor):
    def __init__(self, name, target, ref, vel_limit_status, lower_bound=False):
        self.target = target
        self.ref = ref
        self.lower_bound = lower_bound
        self.vel_limit_status = vel_limit_status
        super().__init__(name)

    def reset(self, sim_state):
        pass

    def _increment(self, sim_state, step_size):
        pass

    def _process(self, sim_state):
        target_obj = sim_state.env_objs[self.target]
        ref_obj = sim_state.env_objs[self.ref]

        vel_limit = sim_state.status[self.vel_limit_status]

        rel_vel = target_obj.velocity - ref_obj.velocity
        rel_vel_mag = np.linalg.norm(rel_vel)

        violation = rel_vel_mag - vel_limit
        if self.lower_bound:
            violation *= -1

        return violation


class RelativeVelocityConstraint(StatusProcessor):
    def __init__(self, name, target, ref, vel_limit_status, lower_bound=False):
        self.target = target
        self.ref = ref
        self.lower_bound = lower_bound
        self.vel_limit_status = vel_limit_status
        super().__init__(name)

    def reset(self, sim_state):
        pass

    def _increment(self, sim_state, step_size):
        pass

    def _process(self, sim_state):
        target_obj = sim_state.env_objs[self.target]
        ref_obj = sim_state.env_objs[self.ref]

        vel_limit = sim_state.status[self.vel_limit_status]

        rel_vel = target_obj.velocity - ref_obj.velocity
        rel_vel_mag = np.linalg.norm(rel_vel)

        if self.lower_bound:
            return rel_vel_mag >= vel_limit
        else:
            return rel_vel_mag <= vel_limit


class SafetyConstraintsProcessor(StatusProcessor):
    def __init__(self, name, safety_constraint_statuses):
        self.safety_constraint_statuses = safety_constraint_statuses
        super().__init__(name)

    def reset(self, sim_state):
        pass

    def _increment(self, sim_state, step_size):
        # status derived directly from simulation state. No state machine necessary
        pass

    def _process(self, sim_state):
        in_docking = sim_state.env_objs[self.docking_region].contains(sim_state.env_objs[self.deputy])
        return in_docking


class DockingThrustDeltaVStatusProcessor(StatusProcessor):
    def __init__(self, name, target):
        super().__init__(name=name)
        self.target = target
        self.step_delta_v = 0

    def reset(self, sim_state):
        self.step_delta_v = 0

    def _increment(self, sim_state, step_size):
        # status derived directly from simulation state. No state machine necessary
        target_platform = sim_state.env_objs[self.target]
        assert isinstance(target_platform, CWHSpacecraft2d) or isinstance(target_platform, CWHSpacecraft3d)
        control_vec = target_platform.current_control
        mass = target_platform.dynamics.m

        self.step_delta_v = np.sum(np.abs(control_vec)) / mass * step_size

    def _process(self, sim_state):
        return self.step_delta_v


class AccumulatorStatusProcessor(StatusProcessor):
    def __init__(self, name, status):
        super().__init__(name=name)
        self.status = status
        self.total = 0

    def reset(self, sim_state):
        self.total = 0

    def _increment(self, sim_state, step_size):
        # status derived directly from simulation state. No state machine necessary
        self.total += sim_state.status[self.status]

    def _process(self, sim_state):
        return self.total


class FailureStatusProcessor(StatusProcessor):
    def __init__(self,
                 name,
                 docking_distance,
                 max_goal_distance,
                 in_docking_status,
                 max_vel_constraint_status,
                 timeout):
        super().__init__(name=name)
        self.timeout = timeout
        self.docking_distance = docking_distance
        self.max_goal_distance = max_goal_distance
        self.in_docking_status = in_docking_status
        self.max_vel_constraint_status = max_vel_constraint_status

    def reset(self, sim_state):
        self.time_elapsed = 0

    def _increment(self, sim_state, step_size):
        # increment internal state
        self.time_elapsed += step_size

    def _process(self, sim_state):
        # process state and return status
        if self.time_elapsed > self.timeout:
            failure = 'timeout'
        elif sim_state.status[self.docking_distance] >= self.max_goal_distance:
            failure = 'distance'
        elif sim_state.status[self.in_docking_status] and (not sim_state.status[self.max_vel_constraint_status]):
            failure = 'crash'
        else:
            failure = False
        return failure


class SuccessStatusProcessor(StatusProcessor):
    def __init__(self, name, in_docking_status, max_vel_constraint_status):
        super().__init__(name=name)
        self.in_docking_status = in_docking_status
        self.max_vel_constraint_status = max_vel_constraint_status

    def reset(self, sim_state):
        pass

    def _increment(self, sim_state, step_size):
        # status derived directly from simulation state, therefore no state machine needed
        pass

    def _process(self, sim_state):
        # process stare and return status
        success = sim_state.status[self.in_docking_status] and sim_state.status[self.max_vel_constraint_status]
        return success<|MERGE_RESOLUTION|>--- conflicted
+++ resolved
@@ -31,12 +31,7 @@
         high = np.finfo(np.float32).max
 
         if self.mode == '2d':
-<<<<<<< HEAD
             observation_space = gym.spaces.Box(low=low, high=high, shape=(4,))
-=======
-            self.observation_space = gym.spaces.Box(low=low, high=high, shape=(6,))
-            self.norm_const = np.array([100, 100, .5, .5, 1, 1])
->>>>>>> 78a7d6c7
         elif self.mode == '3d':
             observation_space = gym.spaces.Box(low=low, high=high, shape=(6,))
         else:
@@ -45,14 +40,9 @@
         return observation_space
 
     def _process(self, sim_state):
-<<<<<<< HEAD
-        obs = sim_state.env_objs[self.deputy].state.vector
-=======
         obs = np.copy(sim_state.env_objs[self.deputy].state.vector)
         obs = np.append(obs, np.linalg.norm(sim_state.env_objs[self.deputy].velocity))
         obs = np.append(obs, sim_state.status['max_vel_limit'])
-        obs = obs / self.norm_const
->>>>>>> 78a7d6c7
         return obs
 
 
