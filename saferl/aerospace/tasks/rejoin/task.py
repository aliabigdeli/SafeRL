<<<<<<< HEAD
import numpy as np
from saferl.environment import BaseEnv
from saferl.environment import RelativeCircle, RelativeCylinder
from saferl.aerospace.models import Dubins2dPlatform, Dubins3dPlatform
=======
from saferl.environment import BaseEnv
from saferl.environment.utils import setup_env_objs_from_config
>>>>>>> ad676564


class DubinsRejoin(BaseEnv):

    def __init__(self, config):
        super(DubinsRejoin, self).__init__(config)
        self.timestep = 1

    def _setup_env_objs(self):
<<<<<<< HEAD
        if self.config['agent']['model'].lower() == '2d':
            wingman = Dubins2dPlatform(controller='agent', config=self.config['agent'])
            lead = Dubins2dPlatform()
        elif self.config['agent']['model'].lower() == '3d':
            wingman = Dubins3dPlatform(controller='agent', config=self.config['agent'])
            lead = Dubins3dPlatform()
        else:
            raise ValueError('Invalid agent type {} not supported'.format(self.config['agent']['model']))

        rejoin_region_type = self.config['rejoin_region']['type']
        if rejoin_region_type in ['circle', 'cylinder']:
            r_offset = self.config['rejoin_region']['range']
            radius = self.config['rejoin_region']['radius']

            if 'height' in self.config['rejoin_region']:
                height = self.config['rejoin_region']['height']
            else:
                height = 1

            aspect_angle = np.radians(self.config['rejoin_region']['aspect_angle'])
            if rejoin_region_type == 'circle':
                rejoin_region = RelativeCircle(lead, radius=radius, track_orientation=True, r_offset=r_offset,
                                               aspect_angle=aspect_angle)
            else:
                rejoin_region = RelativeCylinder(lead, radius=radius, height=height, track_orientation=True, r_offset=r_offset,
                                               aspect_angle=aspect_angle)

        else:
            raise ValueError('Invalid rejoin region type {} not supported'.format(self.config['rejoin_region']['type']))

        self.env_objs = {
            'wingman': wingman,
            'lead': lead,
            'rejoin_region': rejoin_region,
        }
=======
        agent, env_objs = setup_env_objs_from_config(self.config)
>>>>>>> ad676564

        return agent, env_objs

    def reset(self):
        return super(DubinsRejoin, self).reset()

    def _step_sim(self, action):
        self.env_objs['lead'].step(self.timestep)
        self.env_objs['wingman'].step(self.timestep, action)

    def _generate_info(self):
        info = {
            'wingman': self.env_objs['wingman']._generate_info(),
            'lead': self.env_objs['lead']._generate_info(),
            'rejoin_region': self.env_objs['rejoin_region']._generate_info(),
            'failure': self.status_dict['failure'],
            'success': self.status_dict['success'],
            'status': self.status_dict,
            'reward': self.reward_manager._generate_info(),
            'timestep_size': self.timestep
        }

        return info<|MERGE_RESOLUTION|>--- conflicted
+++ resolved
@@ -1,12 +1,5 @@
-<<<<<<< HEAD
-import numpy as np
-from saferl.environment import BaseEnv
-from saferl.environment import RelativeCircle, RelativeCylinder
-from saferl.aerospace.models import Dubins2dPlatform, Dubins3dPlatform
-=======
 from saferl.environment import BaseEnv
 from saferl.environment.utils import setup_env_objs_from_config
->>>>>>> ad676564
 
 
 class DubinsRejoin(BaseEnv):
@@ -16,45 +9,7 @@
         self.timestep = 1
 
     def _setup_env_objs(self):
-<<<<<<< HEAD
-        if self.config['agent']['model'].lower() == '2d':
-            wingman = Dubins2dPlatform(controller='agent', config=self.config['agent'])
-            lead = Dubins2dPlatform()
-        elif self.config['agent']['model'].lower() == '3d':
-            wingman = Dubins3dPlatform(controller='agent', config=self.config['agent'])
-            lead = Dubins3dPlatform()
-        else:
-            raise ValueError('Invalid agent type {} not supported'.format(self.config['agent']['model']))
-
-        rejoin_region_type = self.config['rejoin_region']['type']
-        if rejoin_region_type in ['circle', 'cylinder']:
-            r_offset = self.config['rejoin_region']['range']
-            radius = self.config['rejoin_region']['radius']
-
-            if 'height' in self.config['rejoin_region']:
-                height = self.config['rejoin_region']['height']
-            else:
-                height = 1
-
-            aspect_angle = np.radians(self.config['rejoin_region']['aspect_angle'])
-            if rejoin_region_type == 'circle':
-                rejoin_region = RelativeCircle(lead, radius=radius, track_orientation=True, r_offset=r_offset,
-                                               aspect_angle=aspect_angle)
-            else:
-                rejoin_region = RelativeCylinder(lead, radius=radius, height=height, track_orientation=True, r_offset=r_offset,
-                                               aspect_angle=aspect_angle)
-
-        else:
-            raise ValueError('Invalid rejoin region type {} not supported'.format(self.config['rejoin_region']['type']))
-
-        self.env_objs = {
-            'wingman': wingman,
-            'lead': lead,
-            'rejoin_region': rejoin_region,
-        }
-=======
         agent, env_objs = setup_env_objs_from_config(self.config)
->>>>>>> ad676564
 
         return agent, env_objs
 
