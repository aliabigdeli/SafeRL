from saferl.environment.tasks.env import BaseEnv
from saferl.aerospace.tasks.rejoin.render import RejoinRenderer

class DubinsRejoin(BaseEnv):

    def __init__(self, env_config):
        super().__init__(env_config)
        render_config = env_config["render"] if "render" in env_config.keys() else {}
        # get safety margin dims
        safety_margin = None
        for proc in self.status_manager.processors:
            if hasattr(proc, "safety_margin"):
                safety_margin = proc.safety_margin['aircraft']

        self.renderer = RejoinRenderer(**render_config, safety_margin=safety_margin)

    def reset(self):
<<<<<<< HEAD
        return super().reset()
=======
        return super().reset()

    def _step_sim(self, action):

        self.sim_state.env_objs['lead'].step_compute(self.sim_state, self.step_size)
        self.sim_state.env_objs['wingman'].step_compute(self.sim_state, self.step_size, action)

        self.sim_state.env_objs['lead'].step_apply()
        self.sim_state.env_objs['wingman'].step_apply()

    def generate_info(self):
        info = {
            'wingman': self.env_objs['wingman'].generate_info(),
            'lead': self.env_objs['lead'].generate_info(),
            'rejoin_region': self.env_objs['rejoin_region'].generate_info(),
            'failure': self.status['failure'],
            'success': self.status['success'],
            'status': self.status,
            'reward': self.reward_manager.generate_info(),
            'timestep_size': self.step_size,
        }

        return info

    def render(self, mode='human'):
        self.renderer.render(state=self.sim_state)
>>>>>>> 80678fbf
<|MERGE_RESOLUTION|>--- conflicted
+++ resolved
@@ -1,5 +1,6 @@
 from saferl.environment.tasks.env import BaseEnv
 from saferl.aerospace.tasks.rejoin.render import RejoinRenderer
+
 
 class DubinsRejoin(BaseEnv):
 
@@ -15,33 +16,4 @@
         self.renderer = RejoinRenderer(**render_config, safety_margin=safety_margin)
 
     def reset(self):
-<<<<<<< HEAD
-        return super().reset()
-=======
-        return super().reset()
-
-    def _step_sim(self, action):
-
-        self.sim_state.env_objs['lead'].step_compute(self.sim_state, self.step_size)
-        self.sim_state.env_objs['wingman'].step_compute(self.sim_state, self.step_size, action)
-
-        self.sim_state.env_objs['lead'].step_apply()
-        self.sim_state.env_objs['wingman'].step_apply()
-
-    def generate_info(self):
-        info = {
-            'wingman': self.env_objs['wingman'].generate_info(),
-            'lead': self.env_objs['lead'].generate_info(),
-            'rejoin_region': self.env_objs['rejoin_region'].generate_info(),
-            'failure': self.status['failure'],
-            'success': self.status['success'],
-            'status': self.status,
-            'reward': self.reward_manager.generate_info(),
-            'timestep_size': self.step_size,
-        }
-
-        return info
-
-    def render(self, mode='human'):
-        self.renderer.render(state=self.sim_state)
->>>>>>> 80678fbf
+        return super().reset()