--- conflicted
+++ resolved
@@ -16,23 +16,13 @@
 
     def generate_info(self):
         info = {
-<<<<<<< HEAD
             'wingman': self.env_objs['wingman'].generate_info(),
             'lead': self.env_objs['lead'].generate_info(),
             'rejoin_region': self.env_objs['rejoin_region'].generate_info(),
-            'failure': self.status_dict['failure'],
-            'success': self.status_dict['success'],
-            'status': self.status_dict,
-            'reward': self.reward_manager.generate_info(),
-=======
-            'wingman': self.env_objs['wingman']._generate_info(),
-            'lead': self.env_objs['lead']._generate_info(),
-            'rejoin_region': self.env_objs['rejoin_region']._generate_info(),
             'failure': self.status['failure'],
             'success': self.status['success'],
             'status': self.status,
-            'reward': self.reward_manager._generate_info(),
->>>>>>> eed387ba
+            'reward': self.reward_manager.generate_info(),
             'timestep_size': self.step_size
         }
 
