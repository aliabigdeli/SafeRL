<<<<<<< HEAD
import inspect
from saferl.aerospace.models.dubins import platforms
from saferl.aerospace.models.dubins import rta

platform_mems = inspect.getmembers(platforms, inspect.isclass)
rta_mems = inspect.getmembers(rta, inspect.isclass)
mems = platform_mems + rta_mems

lookup = {v.__module__ + "." + k: v for k, v in mems if "saferl" in str(v)}
=======
from saferl.aerospace.models.dubins import platforms
>>>>>>> 288cda75
<|MERGE_RESOLUTION|>--- conflicted
+++ resolved
@@ -1,13 +1,2 @@
-<<<<<<< HEAD
-import inspect
 from saferl.aerospace.models.dubins import platforms
-from saferl.aerospace.models.dubins import rta
-
-platform_mems = inspect.getmembers(platforms, inspect.isclass)
-rta_mems = inspect.getmembers(rta, inspect.isclass)
-mems = platform_mems + rta_mems
-
-lookup = {v.__module__ + "." + k: v for k, v in mems if "saferl" in str(v)}
-=======
-from saferl.aerospace.models.dubins import platforms
->>>>>>> 288cda75
+from saferl.aerospace.models.dubins import rta