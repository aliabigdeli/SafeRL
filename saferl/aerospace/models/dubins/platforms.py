--- conflicted
+++ resolved
@@ -89,22 +89,14 @@
 
 class Dubins2dPlatform(BaseDubinsPlatform):
 
-<<<<<<< HEAD
-    def __init__(self, controller=None, rta=None, v_min=10, v_max=100):
-=======
-    def __init__(self, name, controller=None, v_min=10, v_max=100):
->>>>>>> 54c390b9
+    def __init__(self, name, controller=None, rta=None, v_min=10, v_max=100):
 
         dynamics = Dubins2dDynamics(v_min=v_min, v_max=v_max)
         actuator_set = Dubins2dActuatorSet()
 
         state = Dubins2dState()
 
-<<<<<<< HEAD
-        super().__init__(dynamics, actuator_set, state, controller, rta=rta)
-=======
-        super().__init__(name, dynamics, actuator_set, state, controller)
->>>>>>> 54c390b9
+        super().__init__(name, dynamics, actuator_set, state, controller, rta=rta)
 
 
 class Dubins2dState(BaseDubinsState):
