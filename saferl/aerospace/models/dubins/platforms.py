--- conflicted
+++ resolved
@@ -343,16 +343,11 @@
 
 class Dubins3dDynamics(BaseODESolverDynamics):
 
-<<<<<<< HEAD
-    def __init__(self, v_min=10, v_max=100, roll_min=-math.pi/3, roll_max=math.pi/3,
-                 gamma_min=-math.pi/9, gamma_max=math.pi/9, g=32.17, *args, **kwargs):
-=======
     def __init__(
             self, v_min=10, v_max=100,
             roll_min=-math.pi/3, roll_max=math.pi/3, gamma_min=-math.pi/9, gamma_max=math.pi/9,
             g=32.17,
             *args, **kwargs):
->>>>>>> ceaa1efd
         self.v_min = v_min
         self.v_max = v_max
         self.roll_min = roll_min
