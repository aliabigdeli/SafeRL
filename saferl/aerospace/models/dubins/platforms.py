import abc

import numpy as np
import math
from scipy.spatial.transform import Rotation

from saferl.environment.models.platforms import BasePlatform, BasePlatformStateVectorized, ContinuousActuator, \
    BaseActuatorSet, BaseODESolverDynamics, PassThroughController, AgentController


class BaseDubinsPlatform(BasePlatform):

    def generate_info(self):
        info = {
            'state': self.state.vector,
            'heading': self.heading,
            'v': self.v,
        }

        info_parent = super().generate_info()
        info_ret = {**info_parent, **info}

        return info_ret

    @property
    def v(self):
        return self.state.v

    @property
    def yaw(self):
        return self.state.yaw

    @property
    def pitch(self):
        return self.state.pitch

    @property
    def roll(self):
        return self.state.roll

    @property
    def heading(self):
        return self.state.heading

    @property
    def gamma(self):
        return self.state.gamma


class BaseDubinsState(BasePlatformStateVectorized):

    @property
    @abc.abstractmethod
    def v(self):
        raise NotImplementedError

    @property
    def velocity(self):
        velocity = np.array([
            self.v * math.cos(self.heading) * math.cos(self.gamma),
            self.v * math.sin(self.heading) * math.cos(self.gamma),
            -1 * self.v * math.sin(self.gamma),
        ], dtype=np.float64)
        return velocity

    @property
    def yaw(self):
        return self.heading

    @property
    def pitch(self):
        return self.gamma

    @property
    @abc.abstractmethod
    def roll(self):
        raise NotImplementedError

    @property
    @abc.abstractmethod
    def heading(self):
        raise NotImplementedError

    @property
    @abc.abstractmethod
    def gamma(self):
        raise NotImplementedError


class Dubins2dPlatform(BaseDubinsPlatform):

<<<<<<< HEAD
    def __init__(self, controller=None, **kwargs):
=======
    def __init__(self, config=None):
>>>>>>> 4a1dd3d2

        dynamics = Dubins2dDynamics()
        actuator_set = Dubins2dActuatorSet()

        state = Dubins2dState()

<<<<<<< HEAD
        if controller is None:
            controller = PassThroughController()
        else:
            controller = AgentController(actuator_set, config=controller)

        super().__init__(dynamics, actuator_set, state, controller, **kwargs)

    def generate_info(self):
        info = {
            'state': self.state.vector,
            'x': self.x,
            'y': self.y,
            'heading': self.heading,
            'v': self.v,
        }

        return info
=======
        super().__init__(dynamics, actuator_set, state, config)
>>>>>>> 4a1dd3d2


class Dubins2dState(BaseDubinsState):

    def build_vector(self, x=0, y=0, heading=0, v=50, **kwargs):

        return np.array([x, y, heading, v], dtype=np.float64)

    @property
    def x(self):
        return self._vector[0]

    @x.setter
    def x(self, value):
        self._vector[0] = value

    @property
    def y(self):
        return self._vector[1]

    @y.setter
    def y(self, value):
        self._vector[1] = value

    @property
    def z(self):
        return 0

    @property
    def heading(self):
        return self._vector[2]

    @heading.setter
    def heading(self, value):
        self._vector[2] = value

    @property
    def v(self):
        return self._vector[3]

    @v.setter
    def v(self, value):
        self._vector[3] = value

    @property
    def position(self):
        position = np.zeros((3,))
        position[0:2] = self._vector[0:2]
        return position

    @property
    def orientation(self):
        return Rotation.from_euler('z', self.yaw)

    @property
    def gamma(self):
        return 0

    @property
    def roll(self):
        return 0


class Dubins2dActuatorSet(BaseActuatorSet):

    def __init__(self):

        actuators = [
            ContinuousActuator(
                'rudder',
                [np.deg2rad(-6), np.deg2rad(6)],
                0
            ),
            ContinuousActuator(
                'throttle',
                [-10, 10],
                0
            )
        ]

        super().__init__(actuators)


class Dubins2dDynamics(BaseODESolverDynamics):

    def __init__(self, v_min=10, v_max=100, *args, **kwargs):
        self.v_min = v_min
        self.v_max = v_max

        super().__init__(*args, **kwargs)

    def step(self, step_size, state, control):
        state = super().step(step_size, state, control)

        # enforce velocity limits
        if state.v < self.v_min or state.v > self.v_max:
            state.v = max(min(state.v, self.v_max), self.v_min)

        return state

    def dx(self, t, state_vec, control):
        _, _, heading, v = state_vec
        rudder, throttle = control

        # enforce velocity limits
        if v <= self.v_min and throttle < 0:
            throttle = 0
        elif v >= self.v_max and throttle > 0:
            throttle = 0

        x_dot = v * math.cos(heading)  # x_dot
        y_dot = v * math.sin(heading)  # y_dot
        heading_dot = rudder
        v_dot = throttle

        dx_vec = np.array([x_dot, y_dot, heading_dot, v_dot], dtype=np.float64)

        return dx_vec


"""
3D Dubins Implementation
"""


class Dubins3dPlatform(BaseDubinsPlatform):

    def __init__(self, controller=None, **kwargs):

        dynamics = Dubins3dDynamics()
        actuator_set = Dubins3dActuatorSet()
        state = Dubins3dState()

        if controller is None:
            controller = PassThroughController()
        else:
            controller = AgentController(actuator_set, config=controller)

        super().__init__(dynamics, actuator_set, state, controller, **kwargs)

    def generate_info(self):
        info = {
            'gamma': self.gamma,
            'roll': self.roll,
        }

        info_parent = super().generate_info()
        info_ret = {**info_parent, **info}

        return info_ret


class Dubins3dState(BaseDubinsState):

    def build_vector(self, x=0, y=0, z=0, heading=0, gamma=0, roll=0, v=100, **kwargs):
        return np.array([x, y, z, heading, gamma, roll, v], dtype=np.float64)

    @property
    def x(self):
        return self._vector[0]

    @x.setter
    def x(self, value):
        self._vector[0] = value

    @property
    def y(self):
        return self._vector[1]

    @y.setter
    def y(self, value):
        self._vector[1] = value

    @property
    def z(self):
        return self._vector[2]

    @z.setter
    def z(self, value):
        self._vector[2] = value

    @property
    def heading(self):
        return self._vector[3]

    @heading.setter
    def heading(self, value):
        self._vector[3] = value

    @property
    def gamma(self):
        return self._vector[4]

    @gamma.setter
    def gamma(self, value):
        self._vector[4] = value

    @property
    def roll(self):
        return self._vector[5]

    @roll.setter
    def roll(self, value):
        self._vector[5] = value

    @property
    def v(self):
        return self._vector[6]

    @v.setter
    def v(self, value):
        self._vector[6] = value

    @property
    def position(self):
        position = np.zeros((3,))
        position[0:3] = self._vector[0:3]
        return position

    @property
    def orientation(self):
        return Rotation.from_euler('ZYX', [self.yaw, self.pitch, self.roll])


class Dubins3dActuatorSet(BaseActuatorSet):

    def __init__(self):

        actuators = [
            ContinuousActuator(
                'ailerons',
                [np.deg2rad(-6), np.deg2rad(6)],
                0
            ),
            ContinuousActuator(
                'elevator',
                [np.deg2rad(-6), np.deg2rad(6)],
                0
            ),
            ContinuousActuator(
                'throttle',
                [-10, 10],
                0
            )
        ]

        super().__init__(actuators)


class Dubins3dDynamics(BaseODESolverDynamics):

    def __init__(self, v_min=10, v_max=100, roll_min=-math.pi/2, roll_max=math.pi/2, g=32.17, *args, **kwargs):
        self.v_min = v_min
        self.v_max = v_max
        self.roll_min = roll_min
        self.roll_max = roll_max
        self.g = g

        super().__init__(*args, **kwargs)

    def step(self, step_size, state, control):
        state = super().step(step_size, state, control)

        # enforce velocity limits
        if state.v < self.v_min or state.v > self.v_max:
            state.v = max(min(state.v, self.v_max), self.v_min)

        # enforce roll limits
        if state.roll < self.roll_min or state.roll > self.roll_max:
            state.roll = max(min(state.roll, self.roll_max), self.roll_min)

        return state

    def dx(self, t, state_vec, control):
        x, y, z, heading, gamma, roll, v = state_vec

        elevator, ailerons, throttle = control

        # enforce velocity limits
        if v <= self.v_min and throttle < 0:
            throttle = 0
        elif v >= self.v_max and throttle > 0:
            throttle = 0

        # enforce roll limits
        if roll <= self.roll_min and ailerons < 0:
            ailerons = 0
        elif roll >= self.roll_max and ailerons > 0:
            ailerons = 0

        x_dot = v * math.cos(heading) * math.cos(gamma)
        y_dot = v * math.sin(heading) * math.cos(gamma)
        z_dot = -1 * v * math.sin(gamma)

        gamma_dot = elevator
        roll_dot = ailerons
        heading_dot = (self.g / v) * math.tan(roll)                      # g = 32.17 ft/s^2
        v_dot = throttle

        dx_vec = np.array([x_dot, y_dot, z_dot, heading_dot, gamma_dot, roll_dot, v_dot], dtype=np.float64)

        return dx_vec<|MERGE_RESOLUTION|>--- conflicted
+++ resolved
@@ -5,7 +5,7 @@
 from scipy.spatial.transform import Rotation
 
 from saferl.environment.models.platforms import BasePlatform, BasePlatformStateVectorized, ContinuousActuator, \
-    BaseActuatorSet, BaseODESolverDynamics, PassThroughController, AgentController
+    BaseActuatorSet, BaseODESolverDynamics
 
 
 class BaseDubinsPlatform(BasePlatform):
@@ -89,38 +89,14 @@
 
 class Dubins2dPlatform(BaseDubinsPlatform):
 
-<<<<<<< HEAD
-    def __init__(self, controller=None, **kwargs):
-=======
     def __init__(self, config=None):
->>>>>>> 4a1dd3d2
 
         dynamics = Dubins2dDynamics()
         actuator_set = Dubins2dActuatorSet()
 
         state = Dubins2dState()
 
-<<<<<<< HEAD
-        if controller is None:
-            controller = PassThroughController()
-        else:
-            controller = AgentController(actuator_set, config=controller)
-
-        super().__init__(dynamics, actuator_set, state, controller, **kwargs)
-
-    def generate_info(self):
-        info = {
-            'state': self.state.vector,
-            'x': self.x,
-            'y': self.y,
-            'heading': self.heading,
-            'v': self.v,
-        }
-
-        return info
-=======
         super().__init__(dynamics, actuator_set, state, config)
->>>>>>> 4a1dd3d2
 
 
 class Dubins2dState(BaseDubinsState):
@@ -248,18 +224,13 @@
 
 class Dubins3dPlatform(BaseDubinsPlatform):
 
-    def __init__(self, controller=None, **kwargs):
+    def __init__(self, config=None, controller=None, **kwargs):
 
         dynamics = Dubins3dDynamics()
         actuator_set = Dubins3dActuatorSet()
         state = Dubins3dState()
 
-        if controller is None:
-            controller = PassThroughController()
-        else:
-            controller = AgentController(actuator_set, config=controller)
-
-        super().__init__(dynamics, actuator_set, state, controller, **kwargs)
+        super().__init__(dynamics, actuator_set, controller, state, config=config, **kwargs)
 
     def generate_info(self):
         info = {
