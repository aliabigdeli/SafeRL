--- conflicted
+++ resolved
@@ -62,17 +62,13 @@
     parser.add_argument('--seed', type=int, default=SEED, help="set random seed")
     parser.add_argument('--stop_iteration', type=int, default=STOP_ITERATION, help="number of iterations to run")
 
-<<<<<<< HEAD
     parser.add_argument('--complete_episodes', action="store_true",
                         help="True if using complete episodes during training desired, "
                              "False if using truncated episodes")
     parser.add_argument('--rollout_fragment_length', type=int, default=ROLLOUT_FRAGMENT_LENGTH,
                         help="size of batches collected by each worker if truncated episodes")
 
-    parser.add_argument('--evaluation_during_training', type=lambda x: strtobool(x), default=False,
-=======
     parser.add_argument('--evaluation_during_training', action="store_true",
->>>>>>> 76914627
                         help="True if intermittent evaluation of agent policy during training desired, False if not")
     parser.add_argument('--evaluation_interval', type=int, default=EVALUATION_INTERVAL,
                         help="number of episodes to run in between policy evaluations")
