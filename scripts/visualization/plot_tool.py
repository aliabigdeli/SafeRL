--- conflicted
+++ resolved
@@ -245,10 +245,6 @@
 
     for x in x_vars:
         for y in y_vars:
-            # print(episode[x])
-            # print(type(episode[x]))
-            # print(episode[x].shape)
-
             x_array = episode[x].to_numpy()
             y_array = episode[y].to_numpy()
             plot(x_array, {y: y_array}, ax=main_axes)
@@ -269,13 +265,11 @@
         return data.to_numpy()
 
 
-if __name__ == "__main__":
-<<<<<<< HEAD
+def main():
     from consolemenu import *
     from consolemenu.items import *
     import matplotlib
     matplotlib.use("TkAgg")
-
 
     ### Consume log file and construct pandas tables TODO: relative paths
     path_to_log = "/home/john/AFRL/Dubins/have-deepsky/rejoin.yaml/output/expr_20210308_085452/training_logs/worker_1.log"
@@ -303,9 +297,6 @@
     main_figure, main_axes = pyplot.subplots()
     plot_name = "test_save.png"
 
-
-
-
     # create UI
     menu = ConsoleMenu("AFRL RTA - Log Analysis Tool", "Enter a number from the list below:")
 
@@ -340,28 +331,7 @@
 
     # Finally, we call show to show the menu and allow the user to interact
     menu.show()
-=======
-    pass
-
-"""
-BACKLOG:
-
-thread safe command line (python interpreter?)
-add min distance to lead, max rejoin.yaml time.yaml, reward (total?), etc to metadata table
-
-
-COMPLETE:
-### inconsistency found in logs -> first episode in log will have state for step zero & info will be null... ###
-### can just make a dict w/ column name -> value lists kvps... make pandas table in one step* ###
-### formatted table correctly ###
-### find root of run issue - formatted data into dict (remove df.append ops) ###
-### display metadata table for user ###
-### generate t-var plot for user ###
-### pickle serialization for debugging load time.yaml reduction ###
-### convert log reading portion of script to func, expose to notebook ###
-### Expose script functions to a Jupyter Notebook ###
-
-jupyter-lab --NotebookApp.iopub_data_rate_limit=1.0e10
-
-"""
->>>>>>> b3677dc5
+
+
+if __name__ == "__main__":
+    main()