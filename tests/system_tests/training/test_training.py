"""
This class holds all training specific fixtures and tests.

Author: John McCarroll
"""

import pytest
<<<<<<< HEAD
from tests.system_tests.training.constants import *
=======
from constants import DEFAULT_SUCCESS_THRESHOLD, DEFAULT_SEED, DEFAULT_MAX_ITERATIONS
>>>>>>> 5dfb023a


"""
test_configs : Construct your Training Test Assay

Declare this variable as a list of tuples. Each tuple is a configuration for a training system test, containing three
elements, in order: config_path, success_threshold, and max_iterations.

config_path is the relative path to the config file for the training run under test.
success_threshold is the decimal rate of successful episodes required to determine if training still functions.
max_iterations is the maximum allowed training iterations before test termination.
"""

# Define relative or absolute paths from the tests dir, where pytest should be run, to desired config files for
# trainings under test.
REJOIN_DEFAULT_PATH = "../configs/rejoin/rejoin_default.yaml"
DOCKING_DEFAULT_PATH = "../configs/docking/docking_default.yaml"
REJOIN_3D_PATH = "../configs/rejoin/rejoin_3d_default.yaml"
DOCKING_ORIENTED_2D_PATH = "../configs/docking/docking_oriented_2d_default.yaml"

test_configs = [(REJOIN_DEFAULT_PATH, DEFAULT_SUCCESS_THRESHOLD, 200, DEFAULT_SEED),
                (DOCKING_DEFAULT_PATH,  DEFAULT_SUCCESS_THRESHOLD, 200, DEFAULT_SEED),
                (REJOIN_3D_PATH,  DEFAULT_SUCCESS_THRESHOLD, DEFAULT_MAX_ITERATIONS, DEFAULT_SEED),
                (DOCKING_ORIENTED_2D_PATH,  DEFAULT_SUCCESS_THRESHOLD, 500, DEFAULT_SEED)]


@pytest.mark.system_test
@pytest.mark.parametrize("config_path,success_threshold,max_iterations,seed", test_configs, indirect=True)
def test_training(success_rate, success_threshold):
    """
    This test ensures that an agent is still able to train on specified benchmarks. All benchmarks are tested by
    default.

    Parameters
    ----------
    success_rate : float
        The ratio of the successes to failures.
    success_threshold : float
        Desired rate of successful episodes to be confident task training functions appropriately.
    """

    assert success_rate >= success_threshold<|MERGE_RESOLUTION|>--- conflicted
+++ resolved
@@ -5,11 +5,7 @@
 """
 
 import pytest
-<<<<<<< HEAD
-from tests.system_tests.training.constants import *
-=======
 from constants import DEFAULT_SUCCESS_THRESHOLD, DEFAULT_SEED, DEFAULT_MAX_ITERATIONS
->>>>>>> 5dfb023a
 
 
 """
