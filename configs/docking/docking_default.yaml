--- conflicted
+++ resolved
@@ -99,66 +99,6 @@
         deputy: deputy
         mode: 2d
   reward:
-<<<<<<< HEAD
-  - name: time_reward
-    class: saferl.aerospace.tasks.docking.processors.TimeRewardProcessor
-    config:
-      reward: -0.01
-  - name: dist_change_reward
-    class: saferl.aerospace.tasks.docking.processors.DistanceChangeRewardProcessor
-    config:
-      deputy: deputy
-      docking_region: docking_region
-      reward: -1.0e-03
-  - name: delta_v
-    class: saferl.environment.tasks.processor.reward.ProportionalRewardProcessor
-    config:
-      scale: -0.001   # change me
-      bias: 0
-      proportion_status: delta_v
-  - name: failure_reward
-    class: saferl.aerospace.tasks.docking.processors.FailureRewardProcessor
-    config:
-      failure_status: failure
-      reward:
-        crash: -1
-        distance: -1
-        timeout: -1
-  - name: success_reward
-    class: saferl.aerospace.tasks.docking.processors.SuccessRewardProcessor
-    config:
-      reward: 1
-      success_status: success
-  status:
-  - name: docking_status
-    class: saferl.aerospace.tasks.docking.processors.DockingStatusProcessor
-    config:
-      deputy: deputy
-      docking_region: docking_region
-  - name: docking_distance
-    class: saferl.aerospace.tasks.docking.processors.DockingDistanceStatusProcessor
-    config:
-      deputy: deputy
-      docking_region: docking_region
-  - name: delta_v
-    class: saferl.aerospace.tasks.docking.processors.DockingThrustDeltaVStatusProcessor
-    config:
-      target: deputy
-  - name: custom_metrics.delta_v_total
-    class: saferl.aerospace.tasks.docking.processors.AccumulatorStatusProcessor
-    config:
-      status: delta_v
-  - name: failure
-    class: saferl.aerospace.tasks.docking.processors.FailureStatusProcessor
-    config:
-      docking_distance: docking_distance
-      max_goal_distance: 40000
-      timeout: 1000
-  - name: success
-    class: saferl.aerospace.tasks.docking.processors.SuccessStatusProcessor
-    config:
-      docking_status: docking_status
-=======
     - name: time_reward
       class: saferl.aerospace.tasks.docking.processors.TimeRewardProcessor
       config:
@@ -196,5 +136,4 @@
       config:
         reward: 5
         success_status: success
->>>>>>> acd7575a
   verbose: false