--- conflicted
+++ resolved
@@ -5,16 +5,13 @@
 import gym
 from gym.spaces import Discrete, Box
 
-<<<<<<< HEAD
+from rejoin_rta.environments import BaseEnv
+from rejoin_rta.aero_models.cwh_spacecraft import CWHSpacecraft2d, CWHSpacecraft3d
+from rejoin_rta.utils.geometry import RelativeCircle, RelativeCylinder, distance
 from rejoin.rejoin_rta.environments import BaseEnv, RewardManager
 from rejoin.rejoin_rta.aero_models.cwh_spacecraft import CWHSpacecraft
 from rejoin.rejoin_rta.utils.geometry import RelativeCircle2d, distance, RelativeCylinder
 
-=======
-from rejoin_rta.environments import BaseEnv
-from rejoin_rta.aero_models.cwh_spacecraft import CWHSpacecraft2d, CWHSpacecraft3d
-from rejoin_rta.utils.geometry import RelativeCircle, RelativeCylinder, distance
->>>>>>> f6b700d4
 
 class DockingEnv(BaseEnv):
 
@@ -29,7 +26,7 @@
             spacecraft_class = CWHSpacecraft3d
         else:
             raise ValueError("Unknown docking environment mode {}. Should be one of ['2d', '3d']".format(self.config['mode']))
-        
+
         deputy = spacecraft_class(controller='agent', config=self.config['agent'])
         chief = spacecraft_class()
 
@@ -225,58 +222,7 @@
 
         return reward
 
-
-class DockingRewardProcessor3Dv2:
-    def __init__(self, config):
-        self.config = config
-        self.prev_distance = 0
-        self.prev_distance_z = 0
-
-        self.reward_manager = RewardManager(config=config)
-
-    def reset(self, env_objs):
-        self.prev_distance = distance(env_objs['deputy'], env_objs['docking_region'])
-        self.prev_distance_z = abs(env_objs['deputy'].z - env_objs['docking_region'].z)
-
-        self.reward_manager.reset(env_objs=env_objs)
-
-    def _generate_info(self):
-        info = {
-            'step': self.reward_manager.step_value,
-            'component_totals': self.reward_manager.components,
-            'total': self.reward_manager.total_value,
-        }
-
-        return info
-
-    def gen_reward(self, env_objs, timestep, status_dict):
-        # --- Preprocess step rewards ---
-        step_rewards = self.reward_manager.step(status=status_dict)
-
-        # --- Modify step rewards based on environment ---
-
-        # compute distance changed between this timestep and previous
-        cur_distance = distance(env_objs['deputy'], env_objs['docking_region'])
-        dist_change = cur_distance - self.prev_distance
-        self.prev_distance = cur_distance
-        step_rewards['dist_change'] += dist_change*step_rewards['dist_change']
-
-        cur_distance_z = abs(env_objs['deputy'].z - env_objs['docking_region'].z)
-        dist_z_change = cur_distance_z - self.prev_distance_z
-        self.prev_distance_z = cur_distance_z
-        step_rewards['dist_z_change'] += dist_z_change*step_rewards['dist_z_change']
-
-        # Set success/failure reward
-        step_rewards['success'] = step_rewards['success'] * status_dict['success']
-        step_rewards['failure'] = step_rewards['failure'] * status_dict['failure']
-
-        # --- Update reward manager with step rewards ---
-        self.reward_manager.update(step_reward=step_rewards)
-
-        return self.reward_manager.step_reward
-
-
-class DockingConstraintProcessor:
+class DockingConstraintProcessor():
     def __init__(self, config):
         self.config = config
         self.reset()
