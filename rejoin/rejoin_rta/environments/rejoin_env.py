import math
import numpy as np
import random

import gym
from gym.spaces import Discrete, Box

from rejoin_rta.environments import BaseEnv
from rejoin_rta.aero_models.dubins import DubinsAircraft, DubinsAgent
from rejoin_rta.utils.geometry import RelativeCircle2d, distance2d

class DubinsRejoin(BaseEnv):

    def __init__(self, config):
        super(DubinsRejoin, self).__init__(config)
        self.timestep = 1

    def _setup_env_objs(self):
        wingman = DubinsAgent()
        lead = DubinsAircraft()

        if self.config['rejoin_region']['type'] == 'circle':
            r_offset = self.config['rejoin_region']['range']
            radius = self.config['rejoin_region']['radius']
            aspect_angle = np.radians(self.config['rejoin_region']['aspect_angle'])
            rejoin_region = RelativeCircle2d(lead, radius=radius, track_orientation=True, r_offset=r_offset, aspect_angle=aspect_angle)
        else:
            raise ValueError('Invalid rejoin region type {} not supported'.format(self.config['rejoin_region']['type']))

        self.env_objs = {
            'wingman': wingman,
            'lead': lead,
            'rejoin_region': rejoin_region,
        }

<<<<<<< HEAD
        self.agent = wingman

    def reset(self):
        return super(DubinsRejoin, self).reset()

    def _step_sim(self, action):
        self.env_objs['lead'].step(self.timestep)
        self.env_objs['wingman'].step(self.timestep, action)

=======
    def seed(self, seed=None):
        np.random.seed(seed)
        # note that python random should not be used (use numpy random instead)
        # Setting seed just to be safe in case it is accidentally used
        random.seed(seed)

        return [seed]

    def reset(self):
        init_dict = self.config['init']

        successful_init = False
        while not successful_init:
            init_dict_draw = draw_from_rand_bounds_dict(init_dict)
            for obj_key, obj_init_dict in init_dict_draw.items():
                self.env_objs[obj_key].reset(**obj_init_dict)

            # TODO check if initialization is safe
            successful_init = True

        self.timestep = 1       # sec

        self.status_dict = {}

        self.reward_integration.reset(self.env_objs)
        self.obs_integration.reset()
        self.constraints_integration.reset()
        
        obs = self._generate_obs()

        if self.verbose:
            print("env reset with params {}".format(self._generate_info()))

        return obs

    def step(self, action):
        self.env_objs['lead'].step(self.timestep)
        self.env_objs['wingman'].step(self.timestep, action)

        self.status_dict = self._generate_constraint_status()

        reward = self._generate_reward()
        obs = self._generate_obs()
        info = self._generate_info()

        # determine if done
        if self.status_dict['success'] or self.status_dict['failure']:
            done = True
        else:
            done = False

        return obs, reward, done, info

    def _setup_obs_space(self):
        self.observation_space = self.obs_integration.observation_space

    def _setup_action_space(self):
        self.action_space = self.env_objs['wingman'].action_space
        
    def _generate_obs(self):
        obs = self.obs_integration.gen_obs(self.env_objs)
        return obs

    def _generate_reward(self):
        reward = self.reward_integration.gen_reward(self.env_objs, self.timestep, self.status_dict)
        return reward

    def _generate_constraint_status(self):
        return self.constraints_integration.step(self.env_objs, self.timestep)

>>>>>>> 2206bad5
    def _generate_info(self):
        info = {
            'wingman': self.env_objs['wingman']._generate_info(),
            'lead': self.env_objs['lead']._generate_info(),
            'rejoin_region': self.env_objs['rejoin_region']._generate_info(),
            'failure': self.status_dict['failure'],
            'success': self.status_dict['success'],
            'status': self.status_dict,
            'reward': self.reward_processor._generate_info(),
        }

        return info

class DubinsObservationProcessor():
    def __init__(self, config):
        self.config = config

        if self.config['mode'] == 'rect':
            self.observation_space = Box(low=-1, high=1, shape=(8,))
            self.obs_norm_const = np.array([10000, 10000, 10000, 10000, 100, 100, 100, 100], dtype=np.float64)

        elif self.config['mode'] == 'polar':
            self.observation_space = Box(low=-1, high=1, shape=(12,))
            self.obs_norm_const = np.array([10000, 1, 1, 10000, 1, 1, 100, 1, 1, 100, 1, 1], dtype=np.float64)

    def reset(self):
        pass

    def gen_obs(self, env_objs):
        wingman_lead_r_x = env_objs['lead'].x - env_objs['wingman'].x
        wingman_lead_r_y = env_objs['lead'].y - env_objs['wingman'].y

        wingman_rejoin_r_x = env_objs['rejoin_region'].x - env_objs['wingman'].x
        wingman_rejoin_r_y = env_objs['rejoin_region'].y - env_objs['wingman'].y

        if self.config['mode'] == 'rect':

            vel_rect = env_objs['wingman'].velocity_rect
            vel_x = vel_rect[0]
            vel_y = vel_rect[1]

            lead_vel_rect = env_objs['lead'].velocity_rect
            lead_vel_x = lead_vel_rect[0]
            lead_vel_y = lead_vel_rect[1]

            if self.config['reference'] == 'global':
                obs = np.array([wingman_lead_r_x, wingman_lead_r_y, wingman_rejoin_r_x, wingman_rejoin_r_y, vel_x, vel_y, lead_vel_x, lead_vel_y], dtype=np.float64)
            else:
                raise ValueError('Invalid obs reference {} for obs mode rect'.format(self.config['reference']))

        elif self.config['mode'] == 'polar':

            def rect2polar(vec_x, vec_y):
                mag = math.sqrt(vec_x**2 + vec_y**2)
                theta = math.atan2(vec_y,vec_x)
                return mag, theta

            def polar2obs(mag, theta):
                return [mag, math.cos(theta), math.sin(theta)]

            wingman_lead_r_mag, wingman_lead_r_theta = rect2polar(wingman_lead_r_x,wingman_lead_r_y)
            wingman_rejoin_r_mag, wingman_rejoin_r_theta = rect2polar(wingman_rejoin_r_x, wingman_rejoin_r_y)

            vel_polar = env_objs['wingman'].velocity_polar
            vel_mag = vel_polar[0]
            vel_theta = vel_polar[1]

            lead_vel_polar = env_objs['lead'].velocity_polar
            lead_vel_mag = lead_vel_polar[0]
            lead_vel_theta = lead_vel_polar[1]

            if self.config['reference'] == 'wingman':
                wingman_lead_r_theta -= vel_theta
                wingman_rejoin_r_theta -= vel_theta
                lead_vel_theta -= vel_theta
                vel_theta = 0
            else:
                raise ValueError('Invalid obs reference {} for obs mode polar'.format(self.config['reference']))

            obs =np.array(
                    polar2obs(wingman_lead_r_mag, wingman_lead_r_theta) +
                    polar2obs(wingman_rejoin_r_mag, wingman_rejoin_r_theta) +
                    polar2obs(vel_mag, vel_theta) +
                    polar2obs(lead_vel_mag, lead_vel_theta)
                )

        # normalize observation
        obs = np.divide(obs, self.obs_norm_const)

        obs = np.clip(obs, -1, 1)

        return obs

class DubinsRewardProcessor():
    def __init__(self, config):
        self.config = config

    def reset(self, env_objs):
        self.prev_distance = distance2d(env_objs['wingman'], env_objs['rejoin_region'])

        self.step_reward = 0
        self.total_reward = 0
        self.reward_component_totals = {
            'rejoin': 0,
            'rejoin_first_time': 0,
            'time': 0,
            'distance_change': 0,
            'success': 0,
            'failure': 0,
        }

        self.in_rejoin_prev = False
        self.rejoin_first_time_applied = False

    def _generate_info(self):
        info = {
            'step': self.step_reward,
            'component_totals': self.reward_component_totals,
            'total': self.total_reward
        }

        return info

    def gen_reward(self, env_objs, timestep, status_dict):
        reward = 0

        rejoin_reward = 0
        rejoin_first_time_reward = 0
        time_reward = 0
        distance_change_reward = 0
        failure_reward = 0
        success_reward = 0

        time_reward += self.config['time_decay']

        in_rejoin = status_dict['in_rejoin']

        # compute distance changed between this timestep and previous
        cur_distance = distance2d(env_objs['wingman'], env_objs['rejoin_region'])
        dist_change = cur_distance - self.prev_distance
        self.prev_distance = cur_distance

        if in_rejoin:
            rejoin_reward += self.config['rejoin_timestep'] * timestep

            if not self.rejoin_first_time_applied:
                rejoin_first_time_reward += self.config['rejoin_first_time']
                self.rejoin_first_time_applied = True
        else:
            distance_change_reward += dist_change*self.config['dist_change']

            # if rejoin region is left, refund all accumulated rejoin reward
            #   this is to ensure that the agent doesn't infinitely enter and leave rejoin region
            if self.in_rejoin_prev:
                rejoin_reward += -1*self.reward_component_totals['rejoin']

        self.in_rejoin_prev = in_rejoin

        if status_dict['failure']:
            failure_reward += self.config['failure'][status_dict['failure']]
        elif status_dict['success']:
            success_reward += self.config['success']

        reward += rejoin_reward
        reward += rejoin_first_time_reward
        reward += time_reward
        reward += distance_change_reward
        reward += success_reward
        reward += failure_reward

        self.step_reward = reward
        self.total_reward += reward
        self.reward_component_totals['rejoin'] += rejoin_reward
        self.reward_component_totals['rejoin_first_time'] += rejoin_first_time_reward
        self.reward_component_totals['time'] += time_reward
        self.reward_component_totals['distance_change'] += distance_change_reward
        self.reward_component_totals['success'] += success_reward
        self.reward_component_totals['failure'] += failure_reward

        return reward

class DubinsConstraintProcessor():
    def __init__(self, config):
        self.config = config
        self.reset()
    
    def reset(self):
        self.time_elapsed = 0
        self.rejoin_time = 0
        self.in_rejoin = False

    def step(self, env_objs, timestep):
        # increment rejoin time
        in_rejoin = self.check_rejoin_cond(env_objs)
        if in_rejoin:
            self.rejoin_time += timestep
        else:
            self.rejoin_time = 0

        self.time_elapsed += timestep

        return self.check_constraints(env_objs)
    
    def check_constraints(self, env_objs):
        # get rejoin status
        in_rejoin = self.check_rejoin_cond(env_objs)

        # check success/failure conditions
        lead_distance =  distance2d(env_objs['wingman'], env_objs['lead'])
        
        if lead_distance < self.config['safety_margin']['aircraft']:
            failure = 'crash'
        elif self.time_elapsed > self.config['timeout']:
            failure = 'timeout'
        elif lead_distance >= self.config['max_goal_distance']:
            failure = 'distance'
        else:
            failure = False

        if self.rejoin_time > self.config['success']['rejoin_time']:
            success = True
        else:
            success = False

        status_dict = {
            'success': success,
            'failure': failure,
            'in_rejoin': in_rejoin,
            'time_elapsed': self.time_elapsed
        }

        return status_dict

    def check_rejoin_cond(self, env_objs):
        wingman_coords = (env_objs['wingman'].x, env_objs['wingman'].y)
        return env_objs['rejoin_region'].contains(wingman_coords)<|MERGE_RESOLUTION|>--- conflicted
+++ resolved
@@ -33,7 +33,6 @@
             'rejoin_region': rejoin_region,
         }
 
-<<<<<<< HEAD
         self.agent = wingman
 
     def reset(self):
@@ -43,78 +42,6 @@
         self.env_objs['lead'].step(self.timestep)
         self.env_objs['wingman'].step(self.timestep, action)
 
-=======
-    def seed(self, seed=None):
-        np.random.seed(seed)
-        # note that python random should not be used (use numpy random instead)
-        # Setting seed just to be safe in case it is accidentally used
-        random.seed(seed)
-
-        return [seed]
-
-    def reset(self):
-        init_dict = self.config['init']
-
-        successful_init = False
-        while not successful_init:
-            init_dict_draw = draw_from_rand_bounds_dict(init_dict)
-            for obj_key, obj_init_dict in init_dict_draw.items():
-                self.env_objs[obj_key].reset(**obj_init_dict)
-
-            # TODO check if initialization is safe
-            successful_init = True
-
-        self.timestep = 1       # sec
-
-        self.status_dict = {}
-
-        self.reward_integration.reset(self.env_objs)
-        self.obs_integration.reset()
-        self.constraints_integration.reset()
-        
-        obs = self._generate_obs()
-
-        if self.verbose:
-            print("env reset with params {}".format(self._generate_info()))
-
-        return obs
-
-    def step(self, action):
-        self.env_objs['lead'].step(self.timestep)
-        self.env_objs['wingman'].step(self.timestep, action)
-
-        self.status_dict = self._generate_constraint_status()
-
-        reward = self._generate_reward()
-        obs = self._generate_obs()
-        info = self._generate_info()
-
-        # determine if done
-        if self.status_dict['success'] or self.status_dict['failure']:
-            done = True
-        else:
-            done = False
-
-        return obs, reward, done, info
-
-    def _setup_obs_space(self):
-        self.observation_space = self.obs_integration.observation_space
-
-    def _setup_action_space(self):
-        self.action_space = self.env_objs['wingman'].action_space
-        
-    def _generate_obs(self):
-        obs = self.obs_integration.gen_obs(self.env_objs)
-        return obs
-
-    def _generate_reward(self):
-        reward = self.reward_integration.gen_reward(self.env_objs, self.timestep, self.status_dict)
-        return reward
-
-    def _generate_constraint_status(self):
-        return self.constraints_integration.step(self.env_objs, self.timestep)
-
->>>>>>> 2206bad5
     def _generate_info(self):
         info = {
             'wingman': self.env_objs['wingman']._generate_info(),
