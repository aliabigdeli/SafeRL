--- conflicted
+++ resolved
@@ -17,13 +17,8 @@
 import ray.rllib.agents.ppo as ppo
 from ray.tune.logger import JsonLogger
 
-<<<<<<< HEAD
 from rejoin_rta.environments.rejoin_env import DubinsRejoin, DubinsObservationProcessor, DubinsRewardProcessor, DubinsConstraintProcessor
-from rejoin_rta.utils.callbacks import build_callbacks_caller, EpisodeOutcomeCallback, FailureCodeCallback, RewardComponentsCallback
-=======
-from rejoin_rta.environments.rejoin_env import DubinsRejoin
 from rejoin_rta.utils.callbacks import build_callbacks_caller, EpisodeOutcomeCallback, FailureCodeCallback, RewardComponentsCallback, LoggingCallback
->>>>>>> 2206bad5
 
 parser = argparse.ArgumentParser()
 
@@ -79,10 +74,6 @@
 config['seed'] = 0
 config['callbacks'] = build_callbacks_caller([EpisodeOutcomeCallback(), FailureCodeCallback(), RewardComponentsCallback(),
                                               LoggingCallback(num_logging_workers, logging_schedule)])
-config['output']=os.path.join(args.output_dir, expr_name)
-config['output_max_file_size'] = 999999
-# config['log_level'] = 'ERROR'
-config['monitor'] = True
 
 rollout_history = []
 
