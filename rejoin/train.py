import argparse
import gym
from gym.spaces import Discrete, Box
import numpy as np
import os
os.environ["CUDA_VISIBLE_DEVICES"]="-1" 
import yaml
import math

from datetime import datetime

import ray
from ray import tune

import ray.rllib.agents.ppo as ppo
from ray.tune.logger import JsonLogger

<<<<<<< HEAD
from rejoin_rta.environments.rejoin_env import DubinsRejoin, DubinsObservationProcessor, DubinsRewardProcessor, DubinsConstraintProcessor
from rejoin_rta.utils.callbacks import build_callbacks_caller, EpisodeOutcomeCallback, FailureCodeCallback, RewardComponentsCallback, LoggingCallback
=======
from rejoin_rta.environments.rejoin_env import DubinsRejoin
from rejoin_rta.utils.callbacks import build_callbacks_caller, EpisodeOutcomeCallback, FailureCodeCallback, \
                                        RewardComponentsCallback, LoggingCallback, LogContents

>>>>>>> 7793af1e

parser = argparse.ArgumentParser()

parser.add_argument('--output_dir', type=str, default='./output')

args = parser.parse_args()

expr_name =  datetime.now().strftime("expr_%Y%m%d_%H%M%S")
output_dir = os.path.join(args.output_dir, expr_name)

# set logging verbosity options
num_logging_workers = 1
logging_interval = 10                        # log every 10th episode
contents = (LogContents.VERBOSE,)           # tuple of desired contents

def run_rollout(agent, env_config):
    # instantiate env class
    env = DubinsRejoin(env_config)

    info_histroy = []
    obs_history = []
    reward_history = []
    action_history = []

    # run until episode ends
    episode_reward = 0
    done = False
    obs = env.reset()
    while not done:
        action = agent.compute_action(obs)
        obs, reward, done, info = env.step(action)
        episode_reward += reward

        info_histroy.append(info)
        obs_history.append(obs)
        reward_history.append(reward)
        action_history.append(action)

    rollout_data = {
        'episode_reward': episode_reward,
        'info_history': info_histroy,
        'obs_history': obs_history,
        'reward_history': reward_history,
        'action_history': action_history
    }

    return rollout_data


ray.init(num_gpus=0)
config = ppo.DEFAULT_CONFIG.copy()
config["num_gpus"] = 0
config["num_workers"] = 6
config['_fake_gpus'] = True
config['seed'] = 0
<<<<<<< HEAD
config['callbacks'] = build_callbacks_caller([EpisodeOutcomeCallback(), FailureCodeCallback(), RewardComponentsCallback(),
                                              LoggingCallback(num_logging_workers, logging_schedule)])
=======
config['callbacks'] = build_callbacks_caller([EpisodeOutcomeCallback(),
                                              FailureCodeCallback(),
                                              RewardComponentsCallback(),
                                              LoggingCallback(num_logging_workers=num_logging_workers,
                                                              episode_log_interval=logging_interval,
                                                              contents=contents)])
config['output']=os.path.join(args.output_dir, expr_name)
config['output_max_file_size'] = 999999
# config['log_level'] = 'ERROR'
config['monitor'] = True
>>>>>>> 7793af1e

rollout_history = []

reward_config = {
    'processor': DubinsRewardProcessor,
    'time_decay': -0.01,
    'failure': {
        'timeout': -1,
        'crash': -1,
        'distance': -1,
    },
    'success': 1,
    'rejoin_timestep': 0.1,
    'rejoin_first_time': 0.25,
    'dist_change': -0.00001,
}

rejoin_config = {
    'reward': reward_config,
    'init': {
        'wingman': {
            'x': [-4000, 4000],
            'y': [-4000, 4000],
            'theta': [0, 2*math.pi],
            'velocity': [10, 100]
        },
        'lead': {
            'x': [-4000, 4000],
            'y': [-4000, 4000],
            'theta': [0, 2*math.pi],
            'velocity': [40, 60]
        },
    },
    'obs' : {
        'processor': DubinsObservationProcessor,
        # 'mode': 'rect',
        # 'reference': 'global',
        'mode': 'polar',
        'reference': 'wingman',
    },
    'rejoin_region' : {
        'type': 'circle',
        'range':500,
        'aspect_angle': 60,
        'radius':150,
    },
    'constraints':{
        'processor': DubinsConstraintProcessor,
        'safety_margin': {
            'aircraft': 100
        },
        'timeout': 1000,
        'max_goal_distance': 40000,
        'success': {
            'rejoin_time': 20,
        },
    },
    'verbose': False,
}

config['env_config'] = rejoin_config
config['env'] = DubinsRejoin

stop_dict = {
    'training_iteration': 200,
}

# create output dir and save experiment params
os.makedirs(output_dir, exist_ok=True)
args_yaml_filepath = os.path.join(output_dir, 'script_args.yaml')
ray_config_yaml_filepath = os.path.join(output_dir, 'ray_config.yaml')
with open(args_yaml_filepath, 'w') as args_yaml_file:
    arg_dict = vars(args)
    yaml.dump(arg_dict, args_yaml_file)
with open(ray_config_yaml_filepath, 'w') as ray_config_yaml_file:
    yaml.dump(config, ray_config_yaml_file)

tune.run(ppo.PPOTrainer, config=config, stop=stop_dict, local_dir=args.output_dir, checkpoint_freq=25, checkpoint_at_end=True, name=expr_name)<|MERGE_RESOLUTION|>--- conflicted
+++ resolved
@@ -15,15 +15,9 @@
 import ray.rllib.agents.ppo as ppo
 from ray.tune.logger import JsonLogger
 
-<<<<<<< HEAD
 from rejoin_rta.environments.rejoin_env import DubinsRejoin, DubinsObservationProcessor, DubinsRewardProcessor, DubinsConstraintProcessor
-from rejoin_rta.utils.callbacks import build_callbacks_caller, EpisodeOutcomeCallback, FailureCodeCallback, RewardComponentsCallback, LoggingCallback
-=======
-from rejoin_rta.environments.rejoin_env import DubinsRejoin
 from rejoin_rta.utils.callbacks import build_callbacks_caller, EpisodeOutcomeCallback, FailureCodeCallback, \
                                         RewardComponentsCallback, LoggingCallback, LogContents
-
->>>>>>> 7793af1e
 
 parser = argparse.ArgumentParser()
 
@@ -79,10 +73,6 @@
 config["num_workers"] = 6
 config['_fake_gpus'] = True
 config['seed'] = 0
-<<<<<<< HEAD
-config['callbacks'] = build_callbacks_caller([EpisodeOutcomeCallback(), FailureCodeCallback(), RewardComponentsCallback(),
-                                              LoggingCallback(num_logging_workers, logging_schedule)])
-=======
 config['callbacks'] = build_callbacks_caller([EpisodeOutcomeCallback(),
                                               FailureCodeCallback(),
                                               RewardComponentsCallback(),
@@ -93,7 +83,6 @@
 config['output_max_file_size'] = 999999
 # config['log_level'] = 'ERROR'
 config['monitor'] = True
->>>>>>> 7793af1e
 
 rollout_history = []
 
